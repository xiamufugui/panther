/**
 * Panther is a Cloud-Native SIEM for the Modern Security Team.
 * Copyright (C) 2020 Panther Labs Inc
 *
 * This program is free software: you can redistribute it and/or modify
 * it under the terms of the GNU Affero General Public License as
 * published by the Free Software Foundation, either version 3 of the
 * License, or (at your option) any later version.
 *
 * This program is distributed in the hope that it will be useful,
 * but WITHOUT ANY WARRANTY; without even the implied warranty of
 * MERCHANTABILITY or FITNESS FOR A PARTICULAR PURPOSE.  See the
 * GNU Affero General Public License for more details.
 *
 * You should have received a copy of the GNU Affero General Public License
 * along with this program.  If not, see <https://www.gnu.org/licenses/>.
 */

import {
  ActiveSuppressCount,
  AddComplianceIntegrationInput,
  AddGlobalPythonModuleInput,
  AddOrUpdateCustomLogInput,
  AddOrUpdateDataModelInput,
  AddPolicyInput,
  AddRuleInput,
  AddS3LogIntegrationInput,
  AddSqsLogIntegrationInput,
  AlertDetails,
  AlertDetailsRuleInfo,
  AlertSummary,
  AlertSummaryPolicyInfo,
  AlertSummaryRuleInfo,
  AsanaConfig,
  AsanaConfigInput,
  ComplianceIntegration,
  ComplianceIntegrationHealth,
  ComplianceItem,
  ComplianceStatusCounts,
  CustomLogOutput,
  CustomLogRecord,
  CustomWebhookConfig,
  CustomWebhookConfigInput,
  DataModel,
  DataModelMapping,
  DataModelMappingInput,
  DeleteCustomLogInput,
  DeleteCustomLogOutput,
  DeleteDataModelInput,
  DeleteEntry,
  DeleteGlobalPythonModuleInput,
  DeletePolicyInput,
  DeleteRuleInput,
  DeliverAlertInput,
  DeliveryResponse,
  Destination,
  DestinationConfig,
  DestinationConfigInput,
  DestinationInput,
  DetectionTestDefinition,
  DetectionTestDefinitionInput,
  Error,
  FloatSeries,
  FloatSeriesData,
  GeneralSettings,
  GetAlertInput,
  GetComplianceIntegrationTemplateInput,
  GetCustomLogInput,
  GetCustomLogOutput,
  GetGlobalPythonModuleInput,
  GetPolicyInput,
  GetResourceInput,
  GetRuleInput,
  GetS3LogIntegrationTemplateInput,
  GithubConfig,
  GithubConfigInput,
  GlobalPythonModule,
  IntegrationItemHealthStatus,
  IntegrationTemplate,
  InviteUserInput,
  JiraConfig,
  JiraConfigInput,
  ListAlertsInput,
  ListAlertsResponse,
  ListAvailableLogTypesResponse,
  ListComplianceItemsResponse,
  ListDataModelsInput,
  ListDataModelsResponse,
  ListGlobalPythonModuleInput,
  ListGlobalPythonModulesResponse,
  ListPoliciesInput,
  ListPoliciesResponse,
  ListResourcesInput,
  ListResourcesResponse,
  ListRulesInput,
  ListRulesResponse,
  LogAnalysisMetricsInput,
  LogAnalysisMetricsResponse,
  LongSeries,
  LongSeriesData,
  ModifyGlobalPythonModuleInput,
  MsTeamsConfig,
  MsTeamsConfigInput,
  OpsgenieConfig,
  OpsgenieConfigInput,
  OrganizationReportBySeverity,
  OrganizationStatsInput,
  OrganizationStatsResponse,
  PagerDutyConfig,
  PagerDutyConfigInput,
  PagingData,
  PoliciesForResourceInput,
  Policy,
  RemediateResourceInput,
  ResourceDetails,
  ResourcesForPolicyInput,
  ResourceSummary,
  Rule,
  S3LogIntegration,
  S3LogIntegrationHealth,
  S3PrefixLogTypes,
  S3PrefixLogTypesInput,
  ScannedResources,
  ScannedResourceStats,
  SendTestAlertInput,
  SingleValue,
  SlackConfig,
  SlackConfigInput,
  SnsConfig,
  SnsConfigInput,
  SqsConfig,
  SqsConfigInput,
  SqsDestinationConfig,
  SqsLogConfigInput,
  SqsLogIntegrationHealth,
  SqsLogSourceIntegration,
  SuppressPoliciesInput,
  TestDetectionSubRecord,
  TestPolicyInput,
  TestPolicyRecord,
  TestPolicyRecordFunctions,
  TestPolicyResponse,
  TestRuleInput,
  TestRuleRecord,
  TestRuleRecordFunctions,
  TestRuleResponse,
  UpdateAlertStatusInput,
  UpdateComplianceIntegrationInput,
  UpdateGeneralSettingsInput,
  UpdatePolicyInput,
  UpdateRuleInput,
  UpdateS3LogIntegrationInput,
  UpdateSqsLogIntegrationInput,
  UpdateUserInput,
  UploadDetectionsInput,
  UploadDetectionsResponse,
  User,
  AccountTypeEnum,
  AlertDetailsDetectionInfo,
  AlertStatusesEnum,
  AlertSummaryDetectionInfo,
  AlertTypesEnum,
  ComplianceStatusEnum,
  DestinationTypeEnum,
  ErrorCodeEnum,
  ListAlertsSortFieldsEnum,
  ListDataModelsSortFieldsEnum,
  ListPoliciesSortFieldsEnum,
  ListResourcesSortFieldsEnum,
  ListRulesSortFieldsEnum,
  LogIntegration,
  OpsgenieServiceRegionEnum,
  SeverityEnum,
  SortDirEnum,
} from '../../__generated__/schema';
import { generateRandomArray, faker } from 'test-utils';

export const buildActiveSuppressCount = (
  overrides: Partial<ActiveSuppressCount> = {}
): ActiveSuppressCount => {
  return {
    __typename: 'ActiveSuppressCount',
    active: 'active' in overrides ? overrides.active : buildComplianceStatusCounts(),
    suppressed: 'suppressed' in overrides ? overrides.suppressed : buildComplianceStatusCounts(),
  };
};

export const buildAddComplianceIntegrationInput = (
  overrides: Partial<AddComplianceIntegrationInput> = {}
): AddComplianceIntegrationInput => {
  return {
    awsAccountId: 'awsAccountId' in overrides ? overrides.awsAccountId : 'protocol',
    integrationLabel: 'integrationLabel' in overrides ? overrides.integrationLabel : 'withdrawal',
    remediationEnabled: 'remediationEnabled' in overrides ? overrides.remediationEnabled : false,
    cweEnabled: 'cweEnabled' in overrides ? overrides.cweEnabled : false,
  };
};

export const buildAddGlobalPythonModuleInput = (
  overrides: Partial<AddGlobalPythonModuleInput> = {}
): AddGlobalPythonModuleInput => {
  return {
    id: 'id' in overrides ? overrides.id : '6b0f1c64-e650-48e8-abcf-37c23c6cf854',
    description: 'description' in overrides ? overrides.description : 'Dynamic',
    body: 'body' in overrides ? overrides.body : 'methodologies',
  };
};

export const buildAddOrUpdateCustomLogInput = (
  overrides: Partial<AddOrUpdateCustomLogInput> = {}
): AddOrUpdateCustomLogInput => {
  return {
    revision: 'revision' in overrides ? overrides.revision : 114,
    logType: 'logType' in overrides ? overrides.logType : 'Unbranded Cotton Hat',
    description: 'description' in overrides ? overrides.description : 'synthesizing',
    referenceURL: 'referenceURL' in overrides ? overrides.referenceURL : 'yellow',
    logSpec: 'logSpec' in overrides ? overrides.logSpec : 'Decentralized',
  };
};

export const buildAddOrUpdateDataModelInput = (
  overrides: Partial<AddOrUpdateDataModelInput> = {}
): AddOrUpdateDataModelInput => {
  return {
    displayName: 'displayName' in overrides ? overrides.displayName : 'quantifying',
    id: 'id' in overrides ? overrides.id : '5ab75ea6-49ff-4622-8a23-95eab2dc9768',
    enabled: 'enabled' in overrides ? overrides.enabled : true,
    logTypes: 'logTypes' in overrides ? overrides.logTypes : ['deposit'],
    mappings: 'mappings' in overrides ? overrides.mappings : [buildDataModelMappingInput()],
    body: 'body' in overrides ? overrides.body : 'Assistant',
  };
};

export const buildAddPolicyInput = (overrides: Partial<AddPolicyInput> = {}): AddPolicyInput => {
  return {
    autoRemediationId:
      'autoRemediationId' in overrides
        ? overrides.autoRemediationId
        : '2ddec795-4cf0-445d-b800-4d02470180f2',
    autoRemediationParameters:
      'autoRemediationParameters' in overrides ? overrides.autoRemediationParameters : '"bar"',
    body: 'body' in overrides ? overrides.body : 'Fantastic Concrete Table',
    description: 'description' in overrides ? overrides.description : 'Qatar',
    displayName: 'displayName' in overrides ? overrides.displayName : 'matrix',
    enabled: 'enabled' in overrides ? overrides.enabled : true,
    id: 'id' in overrides ? overrides.id : '7612f488-c028-4e4f-904f-07e707ce7bdd',
    outputIds:
      'outputIds' in overrides ? overrides.outputIds : ['16ca6d99-9a12-404b-aef5-9e522075db0d'],
    reference: 'reference' in overrides ? overrides.reference : 'Clothing',
    resourceTypes: 'resourceTypes' in overrides ? overrides.resourceTypes : ['Digitized'],
    runbook: 'runbook' in overrides ? overrides.runbook : 'HTTP',
    severity: 'severity' in overrides ? overrides.severity : SeverityEnum.High,
    suppressions: 'suppressions' in overrides ? overrides.suppressions : ['Tunisian Dinar'],
    tags: 'tags' in overrides ? overrides.tags : ['Security'],
    tests: 'tests' in overrides ? overrides.tests : [buildDetectionTestDefinitionInput()],
  };
};

export const buildAddRuleInput = (overrides: Partial<AddRuleInput> = {}): AddRuleInput => {
  return {
    body: 'body' in overrides ? overrides.body : 'microchip',
    dedupPeriodMinutes: 'dedupPeriodMinutes' in overrides ? overrides.dedupPeriodMinutes : 429,
    threshold: 'threshold' in overrides ? overrides.threshold : 140,
    description: 'description' in overrides ? overrides.description : 'purple',
    displayName: 'displayName' in overrides ? overrides.displayName : 'Investment Account',
    enabled: 'enabled' in overrides ? overrides.enabled : true,
    id: 'id' in overrides ? overrides.id : 'f9463be1-4ef2-4950-b272-31540bb0cff3',
    logTypes: 'logTypes' in overrides ? overrides.logTypes : ['end-to-end'],
    outputIds:
      'outputIds' in overrides ? overrides.outputIds : ['0f6aac24-85db-4208-9f04-5f9cae908a5b'],
    reference: 'reference' in overrides ? overrides.reference : 'mobile',
    runbook: 'runbook' in overrides ? overrides.runbook : 'Practical Granite Salad',
    severity: 'severity' in overrides ? overrides.severity : SeverityEnum.Medium,
    tags: 'tags' in overrides ? overrides.tags : ['Way'],
    tests: 'tests' in overrides ? overrides.tests : [buildDetectionTestDefinitionInput()],
  };
};

export const buildAddS3LogIntegrationInput = (
  overrides: Partial<AddS3LogIntegrationInput> = {}
): AddS3LogIntegrationInput => {
  return {
    awsAccountId: 'awsAccountId' in overrides ? overrides.awsAccountId : 'Ireland',
    integrationLabel: 'integrationLabel' in overrides ? overrides.integrationLabel : 'payment',
    s3Bucket: 's3Bucket' in overrides ? overrides.s3Bucket : 'backing up',
    kmsKey: 'kmsKey' in overrides ? overrides.kmsKey : 'Personal Loan Account',
    s3PrefixLogTypes:
      's3PrefixLogTypes' in overrides ? overrides.s3PrefixLogTypes : [buildS3PrefixLogTypesInput()],
<<<<<<< HEAD
    managedBucketNotifications:
      'managedBucketNotifications' in overrides ? overrides.managedBucketNotifications : false,
=======
>>>>>>> c582af11
  };
};

export const buildAddSqsLogIntegrationInput = (
  overrides: Partial<AddSqsLogIntegrationInput> = {}
): AddSqsLogIntegrationInput => {
  return {
    integrationLabel:
      'integrationLabel' in overrides ? overrides.integrationLabel : 'data-warehouse',
    sqsConfig: 'sqsConfig' in overrides ? overrides.sqsConfig : buildSqsLogConfigInput(),
  };
};

export const buildAlertDetails = (overrides: Partial<AlertDetails> = {}): AlertDetails => {
  return {
    __typename: 'AlertDetails',
    alertId: 'alertId' in overrides ? overrides.alertId : '2c5aa76d-eb43-49f0-a65c-50e4daa756a4',
    creationTime: 'creationTime' in overrides ? overrides.creationTime : '2020-10-28T02:06:29.865Z',
    deliveryResponses:
      'deliveryResponses' in overrides ? overrides.deliveryResponses : [buildDeliveryResponse()],
    severity: 'severity' in overrides ? overrides.severity : SeverityEnum.Critical,
    status: 'status' in overrides ? overrides.status : AlertStatusesEnum.Closed,
    title: 'title' in overrides ? overrides.title : 'Steel',
    type: 'type' in overrides ? overrides.type : AlertTypesEnum.Rule,
    lastUpdatedBy:
      'lastUpdatedBy' in overrides
        ? overrides.lastUpdatedBy
        : '15cffa0a-6a52-49cc-a5d6-d52aa26209ac',
    lastUpdatedByTime:
      'lastUpdatedByTime' in overrides ? overrides.lastUpdatedByTime : '2020-07-02T20:00:23.050Z',
    updateTime: 'updateTime' in overrides ? overrides.updateTime : '2020-02-22T04:54:35.910Z',
    detection: 'detection' in overrides ? overrides.detection : buildAlertDetailsRuleInfo(),
    description: 'description' in overrides ? overrides.description : 'Music',
    reference: 'reference' in overrides ? overrides.reference : 'input',
    runbook: 'runbook' in overrides ? overrides.runbook : 'Granite',
  };
};

export const buildAlertDetailsRuleInfo = (
  overrides: Partial<AlertDetailsRuleInfo> = {}
): AlertDetailsRuleInfo => {
  return {
    __typename: 'AlertDetailsRuleInfo',
    ruleId: 'ruleId' in overrides ? overrides.ruleId : '17db7258-2d08-4d56-b993-666b8e6db65e',
    logTypes: 'logTypes' in overrides ? overrides.logTypes : ['Baht'],
    eventsMatched: 'eventsMatched' in overrides ? overrides.eventsMatched : 545,
    dedupString: 'dedupString' in overrides ? overrides.dedupString : 'panel',
    events: 'events' in overrides ? overrides.events : ['"car"'],
    eventsLastEvaluatedKey:
      'eventsLastEvaluatedKey' in overrides ? overrides.eventsLastEvaluatedKey : 'index',
  };
};

export const buildAlertSummary = (overrides: Partial<AlertSummary> = {}): AlertSummary => {
  return {
    __typename: 'AlertSummary',
    alertId: 'alertId' in overrides ? overrides.alertId : 'f67b8f04-5fac-404a-93a4-38db29f258ba',
    creationTime: 'creationTime' in overrides ? overrides.creationTime : '2020-08-08T12:15:31.121Z',
    deliveryResponses:
      'deliveryResponses' in overrides ? overrides.deliveryResponses : [buildDeliveryResponse()],
    type: 'type' in overrides ? overrides.type : AlertTypesEnum.RuleError,
    severity: 'severity' in overrides ? overrides.severity : SeverityEnum.Medium,
    status: 'status' in overrides ? overrides.status : AlertStatusesEnum.Triaged,
    title: 'title' in overrides ? overrides.title : 'indexing',
    lastUpdatedBy:
      'lastUpdatedBy' in overrides
        ? overrides.lastUpdatedBy
        : '2b032d04-ec9e-41cd-9bb7-cb8d0b6eee9e',
    lastUpdatedByTime:
      'lastUpdatedByTime' in overrides ? overrides.lastUpdatedByTime : '2020-07-29T23:42:06.903Z',
    updateTime: 'updateTime' in overrides ? overrides.updateTime : '2020-09-17T19:32:46.882Z',
    detection: 'detection' in overrides ? overrides.detection : buildAlertSummaryRuleInfo(),
  };
};

export const buildAlertSummaryPolicyInfo = (
  overrides: Partial<AlertSummaryPolicyInfo> = {}
): AlertSummaryPolicyInfo => {
  return {
    __typename: 'AlertSummaryPolicyInfo',
    policyId: 'policyId' in overrides ? overrides.policyId : 'a68babd7-7c1c-4dee-a33e-b8009e6d8017',
    resourceId: 'resourceId' in overrides ? overrides.resourceId : '5th generation',
    policySourceId: 'policySourceId' in overrides ? overrides.policySourceId : 'program',
    resourceTypes: 'resourceTypes' in overrides ? overrides.resourceTypes : ['brand'],
  };
};

export const buildAlertSummaryRuleInfo = (
  overrides: Partial<AlertSummaryRuleInfo> = {}
): AlertSummaryRuleInfo => {
  return {
    __typename: 'AlertSummaryRuleInfo',
    ruleId: 'ruleId' in overrides ? overrides.ruleId : '8780849b-30b8-4ce2-934b-bf033369b110',
    logTypes: 'logTypes' in overrides ? overrides.logTypes : ['Personal Loan Account'],
    eventsMatched: 'eventsMatched' in overrides ? overrides.eventsMatched : 240,
  };
};

export const buildAsanaConfig = (overrides: Partial<AsanaConfig> = {}): AsanaConfig => {
  return {
    __typename: 'AsanaConfig',
    personalAccessToken:
      'personalAccessToken' in overrides ? overrides.personalAccessToken : 'Chief',
    projectGids: 'projectGids' in overrides ? overrides.projectGids : ['Central'],
  };
};

export const buildAsanaConfigInput = (
  overrides: Partial<AsanaConfigInput> = {}
): AsanaConfigInput => {
  return {
    personalAccessToken:
      'personalAccessToken' in overrides ? overrides.personalAccessToken : 'connect',
    projectGids: 'projectGids' in overrides ? overrides.projectGids : ['Executive'],
  };
};

export const buildComplianceIntegration = (
  overrides: Partial<ComplianceIntegration> = {}
): ComplianceIntegration => {
  return {
    __typename: 'ComplianceIntegration',
    awsAccountId: 'awsAccountId' in overrides ? overrides.awsAccountId : 'Metrics',
    createdAtTime:
      'createdAtTime' in overrides ? overrides.createdAtTime : '2020-11-23T16:57:57.973Z',
    createdBy:
      'createdBy' in overrides ? overrides.createdBy : '460977ce-2de5-408b-8cd9-69796ea9f675',
    integrationId:
      'integrationId' in overrides
        ? overrides.integrationId
        : 'd61dbbdd-68fd-4c1d-8a21-508d2115b3d3',
    integrationLabel: 'integrationLabel' in overrides ? overrides.integrationLabel : 'Movies',
    cweEnabled: 'cweEnabled' in overrides ? overrides.cweEnabled : true,
    remediationEnabled: 'remediationEnabled' in overrides ? overrides.remediationEnabled : false,
    health: 'health' in overrides ? overrides.health : buildComplianceIntegrationHealth(),
    stackName: 'stackName' in overrides ? overrides.stackName : 'Chips',
  };
};

export const buildComplianceIntegrationHealth = (
  overrides: Partial<ComplianceIntegrationHealth> = {}
): ComplianceIntegrationHealth => {
  return {
    __typename: 'ComplianceIntegrationHealth',
    auditRoleStatus:
      'auditRoleStatus' in overrides
        ? overrides.auditRoleStatus
        : buildIntegrationItemHealthStatus(),
    cweRoleStatus:
      'cweRoleStatus' in overrides ? overrides.cweRoleStatus : buildIntegrationItemHealthStatus(),
    remediationRoleStatus:
      'remediationRoleStatus' in overrides
        ? overrides.remediationRoleStatus
        : buildIntegrationItemHealthStatus(),
  };
};

export const buildComplianceItem = (overrides: Partial<ComplianceItem> = {}): ComplianceItem => {
  return {
    __typename: 'ComplianceItem',
    errorMessage: 'errorMessage' in overrides ? overrides.errorMessage : 'functionalities',
    lastUpdated: 'lastUpdated' in overrides ? overrides.lastUpdated : '2020-10-29T15:59:39.128Z',
    policyId: 'policyId' in overrides ? overrides.policyId : '7704cb04-183c-44c9-9d90-8e66b37d8cb7',
    policySeverity:
      'policySeverity' in overrides ? overrides.policySeverity : SeverityEnum.Critical,
    resourceId:
      'resourceId' in overrides ? overrides.resourceId : '89b815e3-cb3b-4df5-8a6e-8f6159ca308a',
    resourceType: 'resourceType' in overrides ? overrides.resourceType : 'Leone',
    status: 'status' in overrides ? overrides.status : ComplianceStatusEnum.Fail,
    suppressed: 'suppressed' in overrides ? overrides.suppressed : true,
    integrationId:
      'integrationId' in overrides
        ? overrides.integrationId
        : '0aec2717-f82d-47fc-a2e5-2c2a8cd72160',
  };
};

export const buildComplianceStatusCounts = (
  overrides: Partial<ComplianceStatusCounts> = {}
): ComplianceStatusCounts => {
  return {
    __typename: 'ComplianceStatusCounts',
    error: 'error' in overrides ? overrides.error : 71,
    fail: 'fail' in overrides ? overrides.fail : 488,
    pass: 'pass' in overrides ? overrides.pass : 154,
  };
};

export const buildCustomLogOutput = (overrides: Partial<CustomLogOutput> = {}): CustomLogOutput => {
  return {
    __typename: 'CustomLogOutput',
    error: 'error' in overrides ? overrides.error : buildError(),
    record: 'record' in overrides ? overrides.record : buildCustomLogRecord(),
  };
};

export const buildCustomLogRecord = (overrides: Partial<CustomLogRecord> = {}): CustomLogRecord => {
  return {
    __typename: 'CustomLogRecord',
    logType: 'logType' in overrides ? overrides.logType : 'Towels',
    revision: 'revision' in overrides ? overrides.revision : 674,
    updatedAt: 'updatedAt' in overrides ? overrides.updatedAt : 'Automotive',
    description: 'description' in overrides ? overrides.description : 'Rustic',
    referenceURL: 'referenceURL' in overrides ? overrides.referenceURL : 'Savings Account',
    logSpec: 'logSpec' in overrides ? overrides.logSpec : 'proactive',
  };
};

export const buildCustomWebhookConfig = (
  overrides: Partial<CustomWebhookConfig> = {}
): CustomWebhookConfig => {
  return {
    __typename: 'CustomWebhookConfig',
    webhookURL: 'webhookURL' in overrides ? overrides.webhookURL : 'web services',
  };
};

export const buildCustomWebhookConfigInput = (
  overrides: Partial<CustomWebhookConfigInput> = {}
): CustomWebhookConfigInput => {
  return {
    webhookURL: 'webhookURL' in overrides ? overrides.webhookURL : 'bypass',
  };
};

export const buildDataModel = (overrides: Partial<DataModel> = {}): DataModel => {
  return {
    __typename: 'DataModel',
    displayName: 'displayName' in overrides ? overrides.displayName : 'collaboration',
    id: 'id' in overrides ? overrides.id : '97c37f76-8bd8-4def-b4ab-7bfe83d62081',
    enabled: 'enabled' in overrides ? overrides.enabled : false,
    logTypes: 'logTypes' in overrides ? overrides.logTypes : ['enterprise'],
    mappings: 'mappings' in overrides ? overrides.mappings : [buildDataModelMapping()],
    body: 'body' in overrides ? overrides.body : 'Pre-emptive',
    createdAt: 'createdAt' in overrides ? overrides.createdAt : '2020-07-27T01:06:13.606Z',
    lastModified: 'lastModified' in overrides ? overrides.lastModified : '2020-08-20T04:58:12.392Z',
  };
};

export const buildDataModelMapping = (
  overrides: Partial<DataModelMapping> = {}
): DataModelMapping => {
  return {
    __typename: 'DataModelMapping',
    name: 'name' in overrides ? overrides.name : 'Cotton',
    path: 'path' in overrides ? overrides.path : 'Yemen',
    method: 'method' in overrides ? overrides.method : 'Bacon',
  };
};

export const buildDataModelMappingInput = (
  overrides: Partial<DataModelMappingInput> = {}
): DataModelMappingInput => {
  return {
    name: 'name' in overrides ? overrides.name : 'Personal Loan Account',
    path: 'path' in overrides ? overrides.path : 'monetize',
    method: 'method' in overrides ? overrides.method : 'secondary',
  };
};

export const buildDeleteCustomLogInput = (
  overrides: Partial<DeleteCustomLogInput> = {}
): DeleteCustomLogInput => {
  return {
    logType: 'logType' in overrides ? overrides.logType : 'deposit',
    revision: 'revision' in overrides ? overrides.revision : 783,
  };
};

export const buildDeleteCustomLogOutput = (
  overrides: Partial<DeleteCustomLogOutput> = {}
): DeleteCustomLogOutput => {
  return {
    __typename: 'DeleteCustomLogOutput',
    error: 'error' in overrides ? overrides.error : buildError(),
  };
};

export const buildDeleteDataModelInput = (
  overrides: Partial<DeleteDataModelInput> = {}
): DeleteDataModelInput => {
  return {
    dataModels: 'dataModels' in overrides ? overrides.dataModels : [buildDeleteEntry()],
  };
};

export const buildDeleteEntry = (overrides: Partial<DeleteEntry> = {}): DeleteEntry => {
  return {
    id: 'id' in overrides ? overrides.id : 'c332a174-a738-4158-8e60-4fd94281e5ed',
  };
};

export const buildDeleteGlobalPythonModuleInput = (
  overrides: Partial<DeleteGlobalPythonModuleInput> = {}
): DeleteGlobalPythonModuleInput => {
  return {
    globals: 'globals' in overrides ? overrides.globals : [buildDeleteEntry()],
  };
};

export const buildDeletePolicyInput = (
  overrides: Partial<DeletePolicyInput> = {}
): DeletePolicyInput => {
  return {
    policies: 'policies' in overrides ? overrides.policies : [buildDeleteEntry()],
  };
};

export const buildDeleteRuleInput = (overrides: Partial<DeleteRuleInput> = {}): DeleteRuleInput => {
  return {
    rules: 'rules' in overrides ? overrides.rules : [buildDeleteEntry()],
  };
};

export const buildDeliverAlertInput = (
  overrides: Partial<DeliverAlertInput> = {}
): DeliverAlertInput => {
  return {
    alertId: 'alertId' in overrides ? overrides.alertId : '30b3fadd-7760-4b10-8f08-4d180b56cbc8',
    outputIds:
      'outputIds' in overrides ? overrides.outputIds : ['ce7260ff-2562-4f2d-b5db-362c013dec73'],
  };
};

export const buildDeliveryResponse = (
  overrides: Partial<DeliveryResponse> = {}
): DeliveryResponse => {
  return {
    __typename: 'DeliveryResponse',
    outputId: 'outputId' in overrides ? overrides.outputId : 'bb9f4174-594c-4dc0-9308-f4c28c0e29eb',
    message: 'message' in overrides ? overrides.message : 'Delaware',
    statusCode: 'statusCode' in overrides ? overrides.statusCode : 319,
    success: 'success' in overrides ? overrides.success : true,
    dispatchedAt: 'dispatchedAt' in overrides ? overrides.dispatchedAt : '2020-09-25T00:14:42.514Z',
  };
};

export const buildDestination = (overrides: Partial<Destination> = {}): Destination => {
  return {
    __typename: 'Destination',
    createdBy: 'createdBy' in overrides ? overrides.createdBy : 'best-of-breed',
    creationTime: 'creationTime' in overrides ? overrides.creationTime : '2020-08-01T19:40:18.778Z',
    displayName: 'displayName' in overrides ? overrides.displayName : 'Accountability',
    lastModifiedBy: 'lastModifiedBy' in overrides ? overrides.lastModifiedBy : 'Tasty Granite Bike',
    lastModifiedTime:
      'lastModifiedTime' in overrides ? overrides.lastModifiedTime : '2020-07-05T06:23:49.280Z',
    outputId: 'outputId' in overrides ? overrides.outputId : '8c0eb672-b7bb-4ef0-9d96-a2bc1abe94d7',
    outputType: 'outputType' in overrides ? overrides.outputType : DestinationTypeEnum.Sns,
    outputConfig: 'outputConfig' in overrides ? overrides.outputConfig : buildDestinationConfig(),
    verificationStatus:
      'verificationStatus' in overrides ? overrides.verificationStatus : 'Licensed',
    defaultForSeverity:
      'defaultForSeverity' in overrides ? overrides.defaultForSeverity : [SeverityEnum.Critical],
  };
};

export const buildDestinationConfig = (
  overrides: Partial<DestinationConfig> = {}
): DestinationConfig => {
  return {
    __typename: 'DestinationConfig',
    slack: 'slack' in overrides ? overrides.slack : buildSlackConfig(),
    sns: 'sns' in overrides ? overrides.sns : buildSnsConfig(),
    sqs: 'sqs' in overrides ? overrides.sqs : buildSqsDestinationConfig(),
    pagerDuty: 'pagerDuty' in overrides ? overrides.pagerDuty : buildPagerDutyConfig(),
    github: 'github' in overrides ? overrides.github : buildGithubConfig(),
    jira: 'jira' in overrides ? overrides.jira : buildJiraConfig(),
    opsgenie: 'opsgenie' in overrides ? overrides.opsgenie : buildOpsgenieConfig(),
    msTeams: 'msTeams' in overrides ? overrides.msTeams : buildMsTeamsConfig(),
    asana: 'asana' in overrides ? overrides.asana : buildAsanaConfig(),
    customWebhook:
      'customWebhook' in overrides ? overrides.customWebhook : buildCustomWebhookConfig(),
  };
};

export const buildDestinationConfigInput = (
  overrides: Partial<DestinationConfigInput> = {}
): DestinationConfigInput => {
  return {
    slack: 'slack' in overrides ? overrides.slack : buildSlackConfigInput(),
    sns: 'sns' in overrides ? overrides.sns : buildSnsConfigInput(),
    sqs: 'sqs' in overrides ? overrides.sqs : buildSqsConfigInput(),
    pagerDuty: 'pagerDuty' in overrides ? overrides.pagerDuty : buildPagerDutyConfigInput(),
    github: 'github' in overrides ? overrides.github : buildGithubConfigInput(),
    jira: 'jira' in overrides ? overrides.jira : buildJiraConfigInput(),
    opsgenie: 'opsgenie' in overrides ? overrides.opsgenie : buildOpsgenieConfigInput(),
    msTeams: 'msTeams' in overrides ? overrides.msTeams : buildMsTeamsConfigInput(),
    asana: 'asana' in overrides ? overrides.asana : buildAsanaConfigInput(),
    customWebhook:
      'customWebhook' in overrides ? overrides.customWebhook : buildCustomWebhookConfigInput(),
  };
};

export const buildDestinationInput = (
  overrides: Partial<DestinationInput> = {}
): DestinationInput => {
  return {
    outputId: 'outputId' in overrides ? overrides.outputId : '736c7660-4609-4a00-b6fe-2fabc99955d3',
    displayName: 'displayName' in overrides ? overrides.displayName : 'morph',
    outputConfig:
      'outputConfig' in overrides ? overrides.outputConfig : buildDestinationConfigInput(),
    outputType: 'outputType' in overrides ? overrides.outputType : 'New Hampshire',
    defaultForSeverity:
      'defaultForSeverity' in overrides ? overrides.defaultForSeverity : [SeverityEnum.Critical],
  };
};

export const buildDetectionTestDefinition = (
  overrides: Partial<DetectionTestDefinition> = {}
): DetectionTestDefinition => {
  return {
    __typename: 'DetectionTestDefinition',
    expectedResult: 'expectedResult' in overrides ? overrides.expectedResult : true,
    name: 'name' in overrides ? overrides.name : 'Investment Account',
    resource: 'resource' in overrides ? overrides.resource : 'capacitor',
  };
};

export const buildDetectionTestDefinitionInput = (
  overrides: Partial<DetectionTestDefinitionInput> = {}
): DetectionTestDefinitionInput => {
  return {
    expectedResult: 'expectedResult' in overrides ? overrides.expectedResult : false,
    name: 'name' in overrides ? overrides.name : 'Direct',
    resource: 'resource' in overrides ? overrides.resource : 'Versatile',
  };
};

export const buildError = (overrides: Partial<Error> = {}): Error => {
  return {
    __typename: 'Error',
    code: 'code' in overrides ? overrides.code : 'navigating',
    message: 'message' in overrides ? overrides.message : 'deposit',
  };
};

export const buildFloatSeries = (overrides: Partial<FloatSeries> = {}): FloatSeries => {
  return {
    __typename: 'FloatSeries',
    label: 'label' in overrides ? overrides.label : 'functionalities',
    values: 'values' in overrides ? overrides.values : [5.25],
  };
};

export const buildFloatSeriesData = (overrides: Partial<FloatSeriesData> = {}): FloatSeriesData => {
  return {
    __typename: 'FloatSeriesData',
    timestamps: 'timestamps' in overrides ? overrides.timestamps : ['2020-04-22T20:42:06.736Z'],
    series: 'series' in overrides ? overrides.series : [buildFloatSeries()],
  };
};

export const buildGeneralSettings = (overrides: Partial<GeneralSettings> = {}): GeneralSettings => {
  return {
    __typename: 'GeneralSettings',
    displayName: 'displayName' in overrides ? overrides.displayName : 'Rustic',
    email: 'email' in overrides ? overrides.email : 'tertiary',
    errorReportingConsent:
      'errorReportingConsent' in overrides ? overrides.errorReportingConsent : false,
    analyticsConsent: 'analyticsConsent' in overrides ? overrides.analyticsConsent : true,
  };
};

export const buildGetAlertInput = (overrides: Partial<GetAlertInput> = {}): GetAlertInput => {
  return {
    alertId: 'alertId' in overrides ? overrides.alertId : '7dccc616-0ef2-4b9e-87ed-63b936c53e09',
    eventsPageSize: 'eventsPageSize' in overrides ? overrides.eventsPageSize : 385,
    eventsExclusiveStartKey:
      'eventsExclusiveStartKey' in overrides ? overrides.eventsExclusiveStartKey : 'Sleek',
  };
};

export const buildGetComplianceIntegrationTemplateInput = (
  overrides: Partial<GetComplianceIntegrationTemplateInput> = {}
): GetComplianceIntegrationTemplateInput => {
  return {
    awsAccountId: 'awsAccountId' in overrides ? overrides.awsAccountId : 'monetize',
    integrationLabel: 'integrationLabel' in overrides ? overrides.integrationLabel : '24 hour',
    remediationEnabled: 'remediationEnabled' in overrides ? overrides.remediationEnabled : true,
    cweEnabled: 'cweEnabled' in overrides ? overrides.cweEnabled : true,
  };
};

export const buildGetCustomLogInput = (
  overrides: Partial<GetCustomLogInput> = {}
): GetCustomLogInput => {
  return {
    logType: 'logType' in overrides ? overrides.logType : 'Director',
    revision: 'revision' in overrides ? overrides.revision : 64,
  };
};

export const buildGetCustomLogOutput = (
  overrides: Partial<GetCustomLogOutput> = {}
): GetCustomLogOutput => {
  return {
    __typename: 'GetCustomLogOutput',
    error: 'error' in overrides ? overrides.error : buildError(),
    record: 'record' in overrides ? overrides.record : buildCustomLogRecord(),
  };
};

export const buildGetGlobalPythonModuleInput = (
  overrides: Partial<GetGlobalPythonModuleInput> = {}
): GetGlobalPythonModuleInput => {
  return {
    id: 'id' in overrides ? overrides.id : 'e675af0e-1ceb-4036-bd7a-00301fac3e48',
    versionId:
      'versionId' in overrides ? overrides.versionId : '9fe39f4b-d18f-4a21-99a0-eeef9b77cb11',
  };
};

export const buildGetPolicyInput = (overrides: Partial<GetPolicyInput> = {}): GetPolicyInput => {
  return {
    id: 'id' in overrides ? overrides.id : '4abd6317-f970-4f92-a670-e7d0b9e3ec8d',
    versionId:
      'versionId' in overrides ? overrides.versionId : 'd394a64d-9476-44de-a8ab-7f8666cd4c8c',
  };
};

export const buildGetResourceInput = (
  overrides: Partial<GetResourceInput> = {}
): GetResourceInput => {
  return {
    resourceId:
      'resourceId' in overrides ? overrides.resourceId : '913c64fb-c124-4dce-9757-51846aa5f4df',
  };
};

export const buildGetRuleInput = (overrides: Partial<GetRuleInput> = {}): GetRuleInput => {
  return {
    id: 'id' in overrides ? overrides.id : 'c191c85f-bb80-4a6a-baf2-1c466abe0031',
    versionId:
      'versionId' in overrides ? overrides.versionId : '1b6ea7a4-7775-4b65-8315-89b764428571',
  };
};

export const buildGetS3LogIntegrationTemplateInput = (
  overrides: Partial<GetS3LogIntegrationTemplateInput> = {}
): GetS3LogIntegrationTemplateInput => {
  return {
    awsAccountId: 'awsAccountId' in overrides ? overrides.awsAccountId : 'Armenia',
    integrationLabel: 'integrationLabel' in overrides ? overrides.integrationLabel : 'Concrete',
    s3Bucket: 's3Bucket' in overrides ? overrides.s3Bucket : 'generating',
    kmsKey: 'kmsKey' in overrides ? overrides.kmsKey : 'Books',
<<<<<<< HEAD
    managedBucketNotifications:
      'managedBucketNotifications' in overrides ? overrides.managedBucketNotifications : false,
=======
>>>>>>> c582af11
  };
};

export const buildGithubConfig = (overrides: Partial<GithubConfig> = {}): GithubConfig => {
  return {
    __typename: 'GithubConfig',
    repoName: 'repoName' in overrides ? overrides.repoName : 'quantify',
    token: 'token' in overrides ? overrides.token : 'International',
  };
};

export const buildGithubConfigInput = (
  overrides: Partial<GithubConfigInput> = {}
): GithubConfigInput => {
  return {
    repoName: 'repoName' in overrides ? overrides.repoName : 'Route',
    token: 'token' in overrides ? overrides.token : 'Hat',
  };
};

export const buildGlobalPythonModule = (
  overrides: Partial<GlobalPythonModule> = {}
): GlobalPythonModule => {
  return {
    __typename: 'GlobalPythonModule',
    body: 'body' in overrides ? overrides.body : '5th generation',
    description: 'description' in overrides ? overrides.description : 'models',
    id: 'id' in overrides ? overrides.id : '42f3a049-dced-4b20-925c-a8e861b2d2d0',
    createdAt: 'createdAt' in overrides ? overrides.createdAt : '2020-02-07T06:16:18.558Z',
    lastModified: 'lastModified' in overrides ? overrides.lastModified : '2020-01-27T02:38:32.897Z',
  };
};

export const buildIntegrationItemHealthStatus = (
  overrides: Partial<IntegrationItemHealthStatus> = {}
): IntegrationItemHealthStatus => {
  return {
    __typename: 'IntegrationItemHealthStatus',
    healthy: 'healthy' in overrides ? overrides.healthy : false,
    message: 'message' in overrides ? overrides.message : 'Home Loan Account',
    rawErrorMessage: 'rawErrorMessage' in overrides ? overrides.rawErrorMessage : 'Markets',
  };
};

export const buildIntegrationTemplate = (
  overrides: Partial<IntegrationTemplate> = {}
): IntegrationTemplate => {
  return {
    __typename: 'IntegrationTemplate',
    body: 'body' in overrides ? overrides.body : 'bandwidth',
    stackName: 'stackName' in overrides ? overrides.stackName : 'Handcrafted Granite Mouse',
  };
};

export const buildInviteUserInput = (overrides: Partial<InviteUserInput> = {}): InviteUserInput => {
  return {
    givenName: 'givenName' in overrides ? overrides.givenName : 'system-worthy',
    familyName: 'familyName' in overrides ? overrides.familyName : 'copy',
    email: 'email' in overrides ? overrides.email : 'Gennaro_Kerluke71@gmail.com',
  };
};

export const buildJiraConfig = (overrides: Partial<JiraConfig> = {}): JiraConfig => {
  return {
    __typename: 'JiraConfig',
    orgDomain: 'orgDomain' in overrides ? overrides.orgDomain : 'deposit',
    projectKey: 'projectKey' in overrides ? overrides.projectKey : 'Investor',
    userName: 'userName' in overrides ? overrides.userName : 'payment',
    apiKey: 'apiKey' in overrides ? overrides.apiKey : 'bluetooth',
    assigneeId: 'assigneeId' in overrides ? overrides.assigneeId : 'bleeding-edge',
    issueType: 'issueType' in overrides ? overrides.issueType : 'Iowa',
    labels: 'labels' in overrides ? overrides.labels : ['Rhode Island'],
  };
};

export const buildJiraConfigInput = (overrides: Partial<JiraConfigInput> = {}): JiraConfigInput => {
  return {
    orgDomain: 'orgDomain' in overrides ? overrides.orgDomain : 'bus',
    projectKey: 'projectKey' in overrides ? overrides.projectKey : 'XSS',
    userName: 'userName' in overrides ? overrides.userName : 'SQL',
    apiKey: 'apiKey' in overrides ? overrides.apiKey : 'Sleek Cotton Car',
    assigneeId: 'assigneeId' in overrides ? overrides.assigneeId : 'Virgin Islands, British',
    issueType: 'issueType' in overrides ? overrides.issueType : 'strategic',
    labels: 'labels' in overrides ? overrides.labels : ['magenta'],
  };
};

export const buildListAlertsInput = (overrides: Partial<ListAlertsInput> = {}): ListAlertsInput => {
  return {
    ruleId: 'ruleId' in overrides ? overrides.ruleId : '4d7dfe6a-56ac-41c2-bfc1-1eaf33c0215a',
    pageSize: 'pageSize' in overrides ? overrides.pageSize : 828,
    exclusiveStartKey:
      'exclusiveStartKey' in overrides ? overrides.exclusiveStartKey : 'Throughway',
    severity: 'severity' in overrides ? overrides.severity : [SeverityEnum.Low],
    logTypes: 'logTypes' in overrides ? overrides.logTypes : ['Awesome Wooden Mouse'],
    resourceTypes: 'resourceTypes' in overrides ? overrides.resourceTypes : ['24 hour'],
    types: 'types' in overrides ? overrides.types : [AlertTypesEnum.Policy],
    nameContains: 'nameContains' in overrides ? overrides.nameContains : 'Island',
    createdAtBefore:
      'createdAtBefore' in overrides ? overrides.createdAtBefore : '2020-05-22T12:33:45.819Z',
    createdAtAfter:
      'createdAtAfter' in overrides ? overrides.createdAtAfter : '2020-04-26T13:02:02.091Z',
    status: 'status' in overrides ? overrides.status : [AlertStatusesEnum.Open],
    eventCountMin: 'eventCountMin' in overrides ? overrides.eventCountMin : 694,
    eventCountMax: 'eventCountMax' in overrides ? overrides.eventCountMax : 911,
    sortBy: 'sortBy' in overrides ? overrides.sortBy : ListAlertsSortFieldsEnum.CreatedAt,
    sortDir: 'sortDir' in overrides ? overrides.sortDir : SortDirEnum.Descending,
  };
};

export const buildListAlertsResponse = (
  overrides: Partial<ListAlertsResponse> = {}
): ListAlertsResponse => {
  return {
    __typename: 'ListAlertsResponse',
    alertSummaries:
      'alertSummaries' in overrides ? overrides.alertSummaries : [buildAlertSummary()],
    lastEvaluatedKey: 'lastEvaluatedKey' in overrides ? overrides.lastEvaluatedKey : 'Arkansas',
  };
};

export const buildListAvailableLogTypesResponse = (
  overrides: Partial<ListAvailableLogTypesResponse> = {}
): ListAvailableLogTypesResponse => {
  return {
    __typename: 'ListAvailableLogTypesResponse',
    logTypes: 'logTypes' in overrides ? overrides.logTypes : ['silver'],
  };
};

export const buildListComplianceItemsResponse = (
  overrides: Partial<ListComplianceItemsResponse> = {}
): ListComplianceItemsResponse => {
  return {
    __typename: 'ListComplianceItemsResponse',
    items: 'items' in overrides ? overrides.items : [buildComplianceItem()],
    paging: 'paging' in overrides ? overrides.paging : buildPagingData(),
    status: 'status' in overrides ? overrides.status : ComplianceStatusEnum.Fail,
    totals: 'totals' in overrides ? overrides.totals : buildActiveSuppressCount(),
  };
};

export const buildListDataModelsInput = (
  overrides: Partial<ListDataModelsInput> = {}
): ListDataModelsInput => {
  return {
    enabled: 'enabled' in overrides ? overrides.enabled : true,
    nameContains: 'nameContains' in overrides ? overrides.nameContains : 'HTTP',
    logTypes: 'logTypes' in overrides ? overrides.logTypes : ['Personal Loan Account'],
    sortBy: 'sortBy' in overrides ? overrides.sortBy : ListDataModelsSortFieldsEnum.LastModified,
    sortDir: 'sortDir' in overrides ? overrides.sortDir : SortDirEnum.Descending,
    page: 'page' in overrides ? overrides.page : 267,
    pageSize: 'pageSize' in overrides ? overrides.pageSize : 470,
  };
};

export const buildListDataModelsResponse = (
  overrides: Partial<ListDataModelsResponse> = {}
): ListDataModelsResponse => {
  return {
    __typename: 'ListDataModelsResponse',
    models: 'models' in overrides ? overrides.models : [buildDataModel()],
    paging: 'paging' in overrides ? overrides.paging : buildPagingData(),
  };
};

export const buildListGlobalPythonModuleInput = (
  overrides: Partial<ListGlobalPythonModuleInput> = {}
): ListGlobalPythonModuleInput => {
  return {
    nameContains: 'nameContains' in overrides ? overrides.nameContains : 'Kyat',
    enabled: 'enabled' in overrides ? overrides.enabled : true,
    sortDir: 'sortDir' in overrides ? overrides.sortDir : SortDirEnum.Descending,
    pageSize: 'pageSize' in overrides ? overrides.pageSize : 444,
    page: 'page' in overrides ? overrides.page : 404,
  };
};

export const buildListGlobalPythonModulesResponse = (
  overrides: Partial<ListGlobalPythonModulesResponse> = {}
): ListGlobalPythonModulesResponse => {
  return {
    __typename: 'ListGlobalPythonModulesResponse',
    paging: 'paging' in overrides ? overrides.paging : buildPagingData(),
    globals: 'globals' in overrides ? overrides.globals : [buildGlobalPythonModule()],
  };
};

export const buildListPoliciesInput = (
  overrides: Partial<ListPoliciesInput> = {}
): ListPoliciesInput => {
  return {
    createdBy: 'createdBy' in overrides ? overrides.createdBy : 'Sports',
    lastModifiedBy: 'lastModifiedBy' in overrides ? overrides.lastModifiedBy : 'incubate',
    initialSet: 'initialSet' in overrides ? overrides.initialSet : false,
    complianceStatus:
      'complianceStatus' in overrides ? overrides.complianceStatus : ComplianceStatusEnum.Pass,
    nameContains: 'nameContains' in overrides ? overrides.nameContains : 'parse',
    enabled: 'enabled' in overrides ? overrides.enabled : false,
    hasRemediation: 'hasRemediation' in overrides ? overrides.hasRemediation : false,
    resourceTypes: 'resourceTypes' in overrides ? overrides.resourceTypes : ['software'],
    severity: 'severity' in overrides ? overrides.severity : [SeverityEnum.High],
    tags: 'tags' in overrides ? overrides.tags : ['Fish'],
    sortBy: 'sortBy' in overrides ? overrides.sortBy : ListPoliciesSortFieldsEnum.ResourceTypes,
    sortDir: 'sortDir' in overrides ? overrides.sortDir : SortDirEnum.Ascending,
    pageSize: 'pageSize' in overrides ? overrides.pageSize : 50,
    page: 'page' in overrides ? overrides.page : 254,
  };
};

export const buildListPoliciesResponse = (
  overrides: Partial<ListPoliciesResponse> = {}
): ListPoliciesResponse => {
  return {
    __typename: 'ListPoliciesResponse',
    paging: 'paging' in overrides ? overrides.paging : buildPagingData(),
    policies: 'policies' in overrides ? overrides.policies : [buildPolicy()],
  };
};

export const buildListResourcesInput = (
  overrides: Partial<ListResourcesInput> = {}
): ListResourcesInput => {
  return {
    complianceStatus:
      'complianceStatus' in overrides ? overrides.complianceStatus : ComplianceStatusEnum.Error,
    deleted: 'deleted' in overrides ? overrides.deleted : true,
    idContains: 'idContains' in overrides ? overrides.idContains : 'Borders',
    integrationId:
      'integrationId' in overrides
        ? overrides.integrationId
        : 'ccdadc7d-2460-418b-9e63-69d7110ffc5f',
    types: 'types' in overrides ? overrides.types : ['black'],
    sortBy: 'sortBy' in overrides ? overrides.sortBy : ListResourcesSortFieldsEnum.Type,
    sortDir: 'sortDir' in overrides ? overrides.sortDir : SortDirEnum.Descending,
    pageSize: 'pageSize' in overrides ? overrides.pageSize : 228,
    page: 'page' in overrides ? overrides.page : 643,
  };
};

export const buildListResourcesResponse = (
  overrides: Partial<ListResourcesResponse> = {}
): ListResourcesResponse => {
  return {
    __typename: 'ListResourcesResponse',
    paging: 'paging' in overrides ? overrides.paging : buildPagingData(),
    resources: 'resources' in overrides ? overrides.resources : [buildResourceSummary()],
  };
};

export const buildListRulesInput = (overrides: Partial<ListRulesInput> = {}): ListRulesInput => {
  return {
    createdBy: 'createdBy' in overrides ? overrides.createdBy : 'neural',
    lastModifiedBy: 'lastModifiedBy' in overrides ? overrides.lastModifiedBy : 'Integration',
    initialSet: 'initialSet' in overrides ? overrides.initialSet : true,
    nameContains: 'nameContains' in overrides ? overrides.nameContains : 'Cotton',
    enabled: 'enabled' in overrides ? overrides.enabled : false,
    logTypes: 'logTypes' in overrides ? overrides.logTypes : ['Drive'],
    severity: 'severity' in overrides ? overrides.severity : [SeverityEnum.Low],
    tags: 'tags' in overrides ? overrides.tags : ['channels'],
    sortBy: 'sortBy' in overrides ? overrides.sortBy : ListRulesSortFieldsEnum.DisplayName,
    sortDir: 'sortDir' in overrides ? overrides.sortDir : SortDirEnum.Ascending,
    pageSize: 'pageSize' in overrides ? overrides.pageSize : 19,
    page: 'page' in overrides ? overrides.page : 323,
  };
};

export const buildListRulesResponse = (
  overrides: Partial<ListRulesResponse> = {}
): ListRulesResponse => {
  return {
    __typename: 'ListRulesResponse',
    paging: 'paging' in overrides ? overrides.paging : buildPagingData(),
    rules: 'rules' in overrides ? overrides.rules : [buildRule()],
  };
};

export const buildLogAnalysisMetricsInput = (
  overrides: Partial<LogAnalysisMetricsInput> = {}
): LogAnalysisMetricsInput => {
  return {
    intervalMinutes: 'intervalMinutes' in overrides ? overrides.intervalMinutes : 816,
    fromDate: 'fromDate' in overrides ? overrides.fromDate : '2020-09-12T00:49:46.314Z',
    toDate: 'toDate' in overrides ? overrides.toDate : '2020-04-12T07:15:32.902Z',
    metricNames: 'metricNames' in overrides ? overrides.metricNames : ['Investment Account'],
  };
};

export const buildLogAnalysisMetricsResponse = (
  overrides: Partial<LogAnalysisMetricsResponse> = {}
): LogAnalysisMetricsResponse => {
  return {
    __typename: 'LogAnalysisMetricsResponse',
    eventsProcessed:
      'eventsProcessed' in overrides ? overrides.eventsProcessed : buildLongSeriesData(),
    alertsBySeverity:
      'alertsBySeverity' in overrides ? overrides.alertsBySeverity : buildLongSeriesData(),
    eventsLatency: 'eventsLatency' in overrides ? overrides.eventsLatency : buildFloatSeriesData(),
    totalAlertsDelta:
      'totalAlertsDelta' in overrides ? overrides.totalAlertsDelta : [buildSingleValue()],
    alertsByRuleID: 'alertsByRuleID' in overrides ? overrides.alertsByRuleID : [buildSingleValue()],
    fromDate: 'fromDate' in overrides ? overrides.fromDate : '2020-06-15T22:39:08.690Z',
    toDate: 'toDate' in overrides ? overrides.toDate : '2020-06-29T16:49:54.582Z',
    intervalMinutes: 'intervalMinutes' in overrides ? overrides.intervalMinutes : 670,
  };
};

export const buildLongSeries = (overrides: Partial<LongSeries> = {}): LongSeries => {
  return {
    __typename: 'LongSeries',
    label: 'label' in overrides ? overrides.label : 'envisioneer',
    values: 'values' in overrides ? overrides.values : [95698],
  };
};

export const buildLongSeriesData = (overrides: Partial<LongSeriesData> = {}): LongSeriesData => {
  return {
    __typename: 'LongSeriesData',
    timestamps: 'timestamps' in overrides ? overrides.timestamps : ['2020-05-29T02:52:10.141Z'],
    series: 'series' in overrides ? overrides.series : [buildLongSeries()],
  };
};

export const buildModifyGlobalPythonModuleInput = (
  overrides: Partial<ModifyGlobalPythonModuleInput> = {}
): ModifyGlobalPythonModuleInput => {
  return {
    description: 'description' in overrides ? overrides.description : 'Tools',
    id: 'id' in overrides ? overrides.id : 'af4a9975-adcf-4efc-b667-f59f6214197c',
    body: 'body' in overrides ? overrides.body : 'evolve',
  };
};

export const buildMsTeamsConfig = (overrides: Partial<MsTeamsConfig> = {}): MsTeamsConfig => {
  return {
    __typename: 'MsTeamsConfig',
    webhookURL: 'webhookURL' in overrides ? overrides.webhookURL : 'eyeballs',
  };
};

export const buildMsTeamsConfigInput = (
  overrides: Partial<MsTeamsConfigInput> = {}
): MsTeamsConfigInput => {
  return {
    webhookURL: 'webhookURL' in overrides ? overrides.webhookURL : 'USB',
  };
};

export const buildOpsgenieConfig = (overrides: Partial<OpsgenieConfig> = {}): OpsgenieConfig => {
  return {
    __typename: 'OpsgenieConfig',
    apiKey: 'apiKey' in overrides ? overrides.apiKey : 'IB',
    serviceRegion:
      'serviceRegion' in overrides ? overrides.serviceRegion : OpsgenieServiceRegionEnum.Us,
  };
};

export const buildOpsgenieConfigInput = (
  overrides: Partial<OpsgenieConfigInput> = {}
): OpsgenieConfigInput => {
  return {
    apiKey: 'apiKey' in overrides ? overrides.apiKey : 'hacking',
    serviceRegion:
      'serviceRegion' in overrides ? overrides.serviceRegion : OpsgenieServiceRegionEnum.Us,
  };
};

export const buildOrganizationReportBySeverity = (
  overrides: Partial<OrganizationReportBySeverity> = {}
): OrganizationReportBySeverity => {
  return {
    __typename: 'OrganizationReportBySeverity',
    info: 'info' in overrides ? overrides.info : buildComplianceStatusCounts(),
    low: 'low' in overrides ? overrides.low : buildComplianceStatusCounts(),
    medium: 'medium' in overrides ? overrides.medium : buildComplianceStatusCounts(),
    high: 'high' in overrides ? overrides.high : buildComplianceStatusCounts(),
    critical: 'critical' in overrides ? overrides.critical : buildComplianceStatusCounts(),
  };
};

export const buildOrganizationStatsInput = (
  overrides: Partial<OrganizationStatsInput> = {}
): OrganizationStatsInput => {
  return {
    limitTopFailing: 'limitTopFailing' in overrides ? overrides.limitTopFailing : 818,
  };
};

export const buildOrganizationStatsResponse = (
  overrides: Partial<OrganizationStatsResponse> = {}
): OrganizationStatsResponse => {
  return {
    __typename: 'OrganizationStatsResponse',
    appliedPolicies:
      'appliedPolicies' in overrides
        ? overrides.appliedPolicies
        : buildOrganizationReportBySeverity(),
    scannedResources:
      'scannedResources' in overrides ? overrides.scannedResources : buildScannedResources(),
    topFailingPolicies:
      'topFailingPolicies' in overrides ? overrides.topFailingPolicies : [buildPolicy()],
    topFailingResources:
      'topFailingResources' in overrides ? overrides.topFailingResources : [buildResourceSummary()],
  };
};

export const buildPagerDutyConfig = (overrides: Partial<PagerDutyConfig> = {}): PagerDutyConfig => {
  return {
    __typename: 'PagerDutyConfig',
    integrationKey: 'integrationKey' in overrides ? overrides.integrationKey : 'transform',
  };
};

export const buildPagerDutyConfigInput = (
  overrides: Partial<PagerDutyConfigInput> = {}
): PagerDutyConfigInput => {
  return {
    integrationKey: 'integrationKey' in overrides ? overrides.integrationKey : 'Soft',
  };
};

export const buildPagingData = (overrides: Partial<PagingData> = {}): PagingData => {
  return {
    __typename: 'PagingData',
    thisPage: 'thisPage' in overrides ? overrides.thisPage : 289,
    totalPages: 'totalPages' in overrides ? overrides.totalPages : 812,
    totalItems: 'totalItems' in overrides ? overrides.totalItems : 394,
  };
};

export const buildPoliciesForResourceInput = (
  overrides: Partial<PoliciesForResourceInput> = {}
): PoliciesForResourceInput => {
  return {
    resourceId:
      'resourceId' in overrides ? overrides.resourceId : 'f3bd41bd-4265-4a12-9256-53a459c62d5b',
    severity: 'severity' in overrides ? overrides.severity : SeverityEnum.Medium,
    status: 'status' in overrides ? overrides.status : ComplianceStatusEnum.Error,
    suppressed: 'suppressed' in overrides ? overrides.suppressed : false,
    pageSize: 'pageSize' in overrides ? overrides.pageSize : 282,
    page: 'page' in overrides ? overrides.page : 906,
  };
};

export const buildPolicy = (overrides: Partial<Policy> = {}): Policy => {
  return {
    __typename: 'Policy',
    autoRemediationId:
      'autoRemediationId' in overrides
        ? overrides.autoRemediationId
        : '4204eef0-8854-46f8-b58b-e799e3afa3e6',
    autoRemediationParameters:
      'autoRemediationParameters' in overrides ? overrides.autoRemediationParameters : '"car"',
    body: 'body' in overrides ? overrides.body : 'New Jersey',
    complianceStatus:
      'complianceStatus' in overrides ? overrides.complianceStatus : ComplianceStatusEnum.Fail,
    createdAt: 'createdAt' in overrides ? overrides.createdAt : '2020-12-16T19:22:56.648Z',
    createdBy:
      'createdBy' in overrides ? overrides.createdBy : 'b030c4c7-34f9-487f-a7b2-479e4ffb0c3e',
    description: 'description' in overrides ? overrides.description : 'port',
    displayName: 'displayName' in overrides ? overrides.displayName : 'engineer',
    enabled: 'enabled' in overrides ? overrides.enabled : true,
    id: 'id' in overrides ? overrides.id : '87a65792-aaf9-4fa8-95ab-e80df51973ba',
    lastModified: 'lastModified' in overrides ? overrides.lastModified : '2020-09-15T21:52:38.651Z',
    lastModifiedBy:
      'lastModifiedBy' in overrides
        ? overrides.lastModifiedBy
        : 'b0fe10b0-2bfc-479b-bec0-f1ac48097ba5',
    outputIds:
      'outputIds' in overrides ? overrides.outputIds : ['3c644cdd-81c7-4df7-89a4-74f5e8235552'],
    reference: 'reference' in overrides ? overrides.reference : 'Liberia',
    resourceTypes: 'resourceTypes' in overrides ? overrides.resourceTypes : ['Refined'],
    runbook: 'runbook' in overrides ? overrides.runbook : 'Falkland Islands Pound',
    severity: 'severity' in overrides ? overrides.severity : SeverityEnum.Medium,
    suppressions: 'suppressions' in overrides ? overrides.suppressions : ['impactful'],
    tags: 'tags' in overrides ? overrides.tags : ['deposit'],
    tests: 'tests' in overrides ? overrides.tests : [buildDetectionTestDefinition()],
    versionId:
      'versionId' in overrides ? overrides.versionId : '84c8b64a-eb86-4a6b-87e4-af54d8e559e1',
  };
};

export const buildRemediateResourceInput = (
  overrides: Partial<RemediateResourceInput> = {}
): RemediateResourceInput => {
  return {
    policyId: 'policyId' in overrides ? overrides.policyId : '9f991f1d-dcc4-4ce1-8490-335f34dd4da9',
    resourceId:
      'resourceId' in overrides ? overrides.resourceId : '17cb94ba-4961-439a-9cbf-c305e26019da',
  };
};

export const buildResourceDetails = (overrides: Partial<ResourceDetails> = {}): ResourceDetails => {
  return {
    __typename: 'ResourceDetails',
    attributes: 'attributes' in overrides ? overrides.attributes : '"car"',
    deleted: 'deleted' in overrides ? overrides.deleted : false,
    expiresAt: 'expiresAt' in overrides ? overrides.expiresAt : 969,
    id: 'id' in overrides ? overrides.id : '58de615f-2645-4b97-8a31-7cab72afe085',
    integrationId:
      'integrationId' in overrides
        ? overrides.integrationId
        : 'c3876057-6d75-4af9-b160-a51a16359574',
    complianceStatus:
      'complianceStatus' in overrides ? overrides.complianceStatus : ComplianceStatusEnum.Pass,
    lastModified: 'lastModified' in overrides ? overrides.lastModified : '2020-04-22T13:19:24.499Z',
    type: 'type' in overrides ? overrides.type : 'Ball',
  };
};

export const buildResourcesForPolicyInput = (
  overrides: Partial<ResourcesForPolicyInput> = {}
): ResourcesForPolicyInput => {
  return {
    policyId: 'policyId' in overrides ? overrides.policyId : 'acd9a6a4-7c52-43d2-8cd6-39bd74eb973f',
    status: 'status' in overrides ? overrides.status : ComplianceStatusEnum.Fail,
    suppressed: 'suppressed' in overrides ? overrides.suppressed : true,
    pageSize: 'pageSize' in overrides ? overrides.pageSize : 137,
    page: 'page' in overrides ? overrides.page : 354,
  };
};

export const buildResourceSummary = (overrides: Partial<ResourceSummary> = {}): ResourceSummary => {
  return {
    __typename: 'ResourceSummary',
    id: 'id' in overrides ? overrides.id : '9642570b-3380-417d-b139-6e9d3e887b08',
    integrationId:
      'integrationId' in overrides
        ? overrides.integrationId
        : 'bb97638e-f07d-4ca1-96f6-206967b7c092',
    complianceStatus:
      'complianceStatus' in overrides ? overrides.complianceStatus : ComplianceStatusEnum.Pass,
    deleted: 'deleted' in overrides ? overrides.deleted : false,
    lastModified: 'lastModified' in overrides ? overrides.lastModified : '2020-09-27T23:50:08.966Z',
    type: 'type' in overrides ? overrides.type : 'Illinois',
  };
};

export const buildRule = (overrides: Partial<Rule> = {}): Rule => {
  return {
    __typename: 'Rule',
    body: 'body' in overrides ? overrides.body : 'IB',
    createdAt: 'createdAt' in overrides ? overrides.createdAt : '2020-03-07T13:36:35.355Z',
    createdBy:
      'createdBy' in overrides ? overrides.createdBy : '93dc7a6b-4131-418c-91d8-e6dd63643a7b',
    dedupPeriodMinutes: 'dedupPeriodMinutes' in overrides ? overrides.dedupPeriodMinutes : 808,
    threshold: 'threshold' in overrides ? overrides.threshold : 347,
    description: 'description' in overrides ? overrides.description : 'Cotton',
    displayName: 'displayName' in overrides ? overrides.displayName : 'AI',
    enabled: 'enabled' in overrides ? overrides.enabled : false,
    id: 'id' in overrides ? overrides.id : 'panel',
    lastModified: 'lastModified' in overrides ? overrides.lastModified : '2020-06-09T20:02:02.412Z',
    lastModifiedBy:
      'lastModifiedBy' in overrides
        ? overrides.lastModifiedBy
        : '66e9ea4a-e1d9-4c58-bd26-ee68aa4beee1',
    logTypes: 'logTypes' in overrides ? overrides.logTypes : ['Nepalese Rupee'],
    outputIds:
      'outputIds' in overrides ? overrides.outputIds : ['22dea70d-8bb5-4ebc-a55a-db166dda79cb'],
    reference: 'reference' in overrides ? overrides.reference : 'Granite',
    runbook: 'runbook' in overrides ? overrides.runbook : 'Credit Card Account',
    severity: 'severity' in overrides ? overrides.severity : SeverityEnum.High,
    tags: 'tags' in overrides ? overrides.tags : ['invoice'],
    tests: 'tests' in overrides ? overrides.tests : [buildDetectionTestDefinition()],
    versionId:
      'versionId' in overrides ? overrides.versionId : '15cf3733-082e-44e1-8802-490c1064f983',
  };
};

export const buildS3LogIntegration = (
  overrides: Partial<S3LogIntegration> = {}
): S3LogIntegration => {
  return {
    __typename: 'S3LogIntegration',
    awsAccountId: 'awsAccountId' in overrides ? overrides.awsAccountId : 'Bedfordshire',
    createdAtTime:
      'createdAtTime' in overrides ? overrides.createdAtTime : '2020-07-03T08:10:02.259Z',
    createdBy:
      'createdBy' in overrides ? overrides.createdBy : 'f135f3dc-9654-4752-b1a9-c20f98d87e48',
    integrationId:
      'integrationId' in overrides
        ? overrides.integrationId
        : '73041328-928c-4ff9-a396-06b9b769900d',
    integrationType: 'integrationType' in overrides ? overrides.integrationType : 'Computers',
    integrationLabel: 'integrationLabel' in overrides ? overrides.integrationLabel : 'transmitting',
    lastEventReceived:
      'lastEventReceived' in overrides ? overrides.lastEventReceived : '2020-05-25T09:20:29.138Z',
    s3Bucket: 's3Bucket' in overrides ? overrides.s3Bucket : 'generating',
    s3Prefix: 's3Prefix' in overrides ? overrides.s3Prefix : 'IB',
    kmsKey: 'kmsKey' in overrides ? overrides.kmsKey : 'robust',
    s3PrefixLogTypes:
      's3PrefixLogTypes' in overrides ? overrides.s3PrefixLogTypes : [buildS3PrefixLogTypes()],
<<<<<<< HEAD
    managedBucketNotifications:
      'managedBucketNotifications' in overrides ? overrides.managedBucketNotifications : true,
    notificationsConfigurationSucceeded:
      'notificationsConfigurationSucceeded' in overrides
        ? overrides.notificationsConfigurationSucceeded
        : true,
=======
>>>>>>> c582af11
    health: 'health' in overrides ? overrides.health : buildS3LogIntegrationHealth(),
    stackName: 'stackName' in overrides ? overrides.stackName : 'River',
  };
};

export const buildS3LogIntegrationHealth = (
  overrides: Partial<S3LogIntegrationHealth> = {}
): S3LogIntegrationHealth => {
  return {
    __typename: 'S3LogIntegrationHealth',
    processingRoleStatus:
      'processingRoleStatus' in overrides
        ? overrides.processingRoleStatus
        : buildIntegrationItemHealthStatus(),
    s3BucketStatus:
      's3BucketStatus' in overrides ? overrides.s3BucketStatus : buildIntegrationItemHealthStatus(),
    kmsKeyStatus:
      'kmsKeyStatus' in overrides ? overrides.kmsKeyStatus : buildIntegrationItemHealthStatus(),
  };
};

export const buildS3PrefixLogTypes = (
  overrides: Partial<S3PrefixLogTypes> = {}
): S3PrefixLogTypes => {
  return {
    __typename: 'S3PrefixLogTypes',
    prefix: 'prefix' in overrides ? overrides.prefix : 'synthesizing',
    logTypes: 'logTypes' in overrides ? overrides.logTypes : ['Markets'],
  };
};

export const buildS3PrefixLogTypesInput = (
  overrides: Partial<S3PrefixLogTypesInput> = {}
): S3PrefixLogTypesInput => {
  return {
    prefix: 'prefix' in overrides ? overrides.prefix : 'Brand',
    logTypes: 'logTypes' in overrides ? overrides.logTypes : ['Circles'],
  };
};

export const buildScannedResources = (
  overrides: Partial<ScannedResources> = {}
): ScannedResources => {
  return {
    __typename: 'ScannedResources',
    byType: 'byType' in overrides ? overrides.byType : [buildScannedResourceStats()],
  };
};

export const buildScannedResourceStats = (
  overrides: Partial<ScannedResourceStats> = {}
): ScannedResourceStats => {
  return {
    __typename: 'ScannedResourceStats',
    count: 'count' in overrides ? overrides.count : buildComplianceStatusCounts(),
    type: 'type' in overrides ? overrides.type : 'proactive',
  };
};

export const buildSendTestAlertInput = (
  overrides: Partial<SendTestAlertInput> = {}
): SendTestAlertInput => {
  return {
    outputIds:
      'outputIds' in overrides ? overrides.outputIds : ['900d0911-ac12-4720-a1a9-89d6f1995c9f'],
  };
};

export const buildSingleValue = (overrides: Partial<SingleValue> = {}): SingleValue => {
  return {
    __typename: 'SingleValue',
    label: 'label' in overrides ? overrides.label : 'blue',
    value: 'value' in overrides ? overrides.value : 72,
  };
};

export const buildSlackConfig = (overrides: Partial<SlackConfig> = {}): SlackConfig => {
  return {
    __typename: 'SlackConfig',
    webhookURL: 'webhookURL' in overrides ? overrides.webhookURL : 'Manat',
  };
};

export const buildSlackConfigInput = (
  overrides: Partial<SlackConfigInput> = {}
): SlackConfigInput => {
  return {
    webhookURL: 'webhookURL' in overrides ? overrides.webhookURL : 'Prairie',
  };
};

export const buildSnsConfig = (overrides: Partial<SnsConfig> = {}): SnsConfig => {
  return {
    __typename: 'SnsConfig',
    topicArn: 'topicArn' in overrides ? overrides.topicArn : 'Outdoors',
  };
};

export const buildSnsConfigInput = (overrides: Partial<SnsConfigInput> = {}): SnsConfigInput => {
  return {
    topicArn: 'topicArn' in overrides ? overrides.topicArn : 'algorithm',
  };
};

export const buildSqsConfig = (overrides: Partial<SqsConfig> = {}): SqsConfig => {
  return {
    __typename: 'SqsConfig',
    logTypes: 'logTypes' in overrides ? overrides.logTypes : ['Direct'],
    allowedPrincipalArns:
      'allowedPrincipalArns' in overrides ? overrides.allowedPrincipalArns : ['HTTP'],
    allowedSourceArns:
      'allowedSourceArns' in overrides ? overrides.allowedSourceArns : ['holistic'],
    queueUrl: 'queueUrl' in overrides ? overrides.queueUrl : 'Engineer',
  };
};

export const buildSqsConfigInput = (overrides: Partial<SqsConfigInput> = {}): SqsConfigInput => {
  return {
    queueUrl: 'queueUrl' in overrides ? overrides.queueUrl : 'Seamless',
  };
};

export const buildSqsDestinationConfig = (
  overrides: Partial<SqsDestinationConfig> = {}
): SqsDestinationConfig => {
  return {
    __typename: 'SqsDestinationConfig',
    queueUrl: 'queueUrl' in overrides ? overrides.queueUrl : 'mobile',
  };
};

export const buildSqsLogConfigInput = (
  overrides: Partial<SqsLogConfigInput> = {}
): SqsLogConfigInput => {
  return {
    logTypes: 'logTypes' in overrides ? overrides.logTypes : ['Incredible'],
    allowedPrincipalArns:
      'allowedPrincipalArns' in overrides ? overrides.allowedPrincipalArns : ['Zloty'],
    allowedSourceArns:
      'allowedSourceArns' in overrides ? overrides.allowedSourceArns : ['partnerships'],
  };
};

export const buildSqsLogIntegrationHealth = (
  overrides: Partial<SqsLogIntegrationHealth> = {}
): SqsLogIntegrationHealth => {
  return {
    __typename: 'SqsLogIntegrationHealth',
    sqsStatus: 'sqsStatus' in overrides ? overrides.sqsStatus : buildIntegrationItemHealthStatus(),
  };
};

export const buildSqsLogSourceIntegration = (
  overrides: Partial<SqsLogSourceIntegration> = {}
): SqsLogSourceIntegration => {
  return {
    __typename: 'SqsLogSourceIntegration',
    createdAtTime:
      'createdAtTime' in overrides ? overrides.createdAtTime : '2020-11-22T04:16:09.421Z',
    createdBy:
      'createdBy' in overrides ? overrides.createdBy : '8db76f97-491c-446e-b3f2-eec061dd9b79',
    integrationId:
      'integrationId' in overrides
        ? overrides.integrationId
        : '53e839d8-068b-4f1e-a593-5868c37a1403',
    integrationLabel: 'integrationLabel' in overrides ? overrides.integrationLabel : 'Future',
    integrationType: 'integrationType' in overrides ? overrides.integrationType : 'Sleek Steel Hat',
    lastEventReceived:
      'lastEventReceived' in overrides ? overrides.lastEventReceived : '2020-03-01T16:22:21.931Z',
    sqsConfig: 'sqsConfig' in overrides ? overrides.sqsConfig : buildSqsConfig(),
    health: 'health' in overrides ? overrides.health : buildSqsLogIntegrationHealth(),
  };
};

export const buildSuppressPoliciesInput = (
  overrides: Partial<SuppressPoliciesInput> = {}
): SuppressPoliciesInput => {
  return {
    policyIds:
      'policyIds' in overrides ? overrides.policyIds : ['b2796f03-2f72-4717-a45b-eea5c8b2943f'],
    resourcePatterns:
      'resourcePatterns' in overrides
        ? overrides.resourcePatterns
        : ['Cuban Peso Peso Convertible'],
  };
};

export const buildTestDetectionSubRecord = (
  overrides: Partial<TestDetectionSubRecord> = {}
): TestDetectionSubRecord => {
  return {
    __typename: 'TestDetectionSubRecord',
    output: 'output' in overrides ? overrides.output : 'Borders',
    error: 'error' in overrides ? overrides.error : buildError(),
  };
};

export const buildTestPolicyInput = (overrides: Partial<TestPolicyInput> = {}): TestPolicyInput => {
  return {
    body: 'body' in overrides ? overrides.body : 'Centralized',
    resourceTypes: 'resourceTypes' in overrides ? overrides.resourceTypes : ['Automotive'],
    tests: 'tests' in overrides ? overrides.tests : [buildDetectionTestDefinitionInput()],
  };
};

export const buildTestPolicyRecord = (
  overrides: Partial<TestPolicyRecord> = {}
): TestPolicyRecord => {
  return {
    __typename: 'TestPolicyRecord',
    id: 'id' in overrides ? overrides.id : 'Soft',
    name: 'name' in overrides ? overrides.name : 'Utah',
    passed: 'passed' in overrides ? overrides.passed : false,
    functions: 'functions' in overrides ? overrides.functions : buildTestPolicyRecordFunctions(),
    error: 'error' in overrides ? overrides.error : buildError(),
  };
};

export const buildTestPolicyRecordFunctions = (
  overrides: Partial<TestPolicyRecordFunctions> = {}
): TestPolicyRecordFunctions => {
  return {
    __typename: 'TestPolicyRecordFunctions',
    policyFunction:
      'policyFunction' in overrides ? overrides.policyFunction : buildTestDetectionSubRecord(),
  };
};

export const buildTestPolicyResponse = (
  overrides: Partial<TestPolicyResponse> = {}
): TestPolicyResponse => {
  return {
    __typename: 'TestPolicyResponse',
    results: 'results' in overrides ? overrides.results : [buildTestPolicyRecord()],
  };
};

export const buildTestRuleInput = (overrides: Partial<TestRuleInput> = {}): TestRuleInput => {
  return {
    body: 'body' in overrides ? overrides.body : 'Steel',
    logTypes: 'logTypes' in overrides ? overrides.logTypes : ['project'],
    tests: 'tests' in overrides ? overrides.tests : [buildDetectionTestDefinitionInput()],
  };
};

export const buildTestRuleRecord = (overrides: Partial<TestRuleRecord> = {}): TestRuleRecord => {
  return {
    __typename: 'TestRuleRecord',
    id: 'id' in overrides ? overrides.id : 'Oklahoma',
    name: 'name' in overrides ? overrides.name : 'Pants',
    passed: 'passed' in overrides ? overrides.passed : true,
    functions: 'functions' in overrides ? overrides.functions : buildTestRuleRecordFunctions(),
    error: 'error' in overrides ? overrides.error : buildError(),
  };
};

export const buildTestRuleRecordFunctions = (
  overrides: Partial<TestRuleRecordFunctions> = {}
): TestRuleRecordFunctions => {
  return {
    __typename: 'TestRuleRecordFunctions',
    ruleFunction:
      'ruleFunction' in overrides ? overrides.ruleFunction : buildTestDetectionSubRecord(),
    titleFunction:
      'titleFunction' in overrides ? overrides.titleFunction : buildTestDetectionSubRecord(),
    dedupFunction:
      'dedupFunction' in overrides ? overrides.dedupFunction : buildTestDetectionSubRecord(),
    alertContextFunction:
      'alertContextFunction' in overrides
        ? overrides.alertContextFunction
        : buildTestDetectionSubRecord(),
    descriptionFunction:
      'descriptionFunction' in overrides
        ? overrides.descriptionFunction
        : buildTestDetectionSubRecord(),
    destinationsFunction:
      'destinationsFunction' in overrides
        ? overrides.destinationsFunction
        : buildTestDetectionSubRecord(),
    referenceFunction:
      'referenceFunction' in overrides
        ? overrides.referenceFunction
        : buildTestDetectionSubRecord(),
    runbookFunction:
      'runbookFunction' in overrides ? overrides.runbookFunction : buildTestDetectionSubRecord(),
    severityFunction:
      'severityFunction' in overrides ? overrides.severityFunction : buildTestDetectionSubRecord(),
  };
};

export const buildTestRuleResponse = (
  overrides: Partial<TestRuleResponse> = {}
): TestRuleResponse => {
  return {
    __typename: 'TestRuleResponse',
    results: 'results' in overrides ? overrides.results : [buildTestRuleRecord()],
  };
};

export const buildUpdateAlertStatusInput = (
  overrides: Partial<UpdateAlertStatusInput> = {}
): UpdateAlertStatusInput => {
  return {
    alertIds:
      'alertIds' in overrides ? overrides.alertIds : ['eb2e440c-22b8-4ba2-91ba-23d223957554'],
    status: 'status' in overrides ? overrides.status : AlertStatusesEnum.Closed,
  };
};

export const buildUpdateComplianceIntegrationInput = (
  overrides: Partial<UpdateComplianceIntegrationInput> = {}
): UpdateComplianceIntegrationInput => {
  return {
    integrationId: 'integrationId' in overrides ? overrides.integrationId : 'support',
    integrationLabel: 'integrationLabel' in overrides ? overrides.integrationLabel : 'holistic',
    cweEnabled: 'cweEnabled' in overrides ? overrides.cweEnabled : false,
    remediationEnabled: 'remediationEnabled' in overrides ? overrides.remediationEnabled : false,
  };
};

export const buildUpdateGeneralSettingsInput = (
  overrides: Partial<UpdateGeneralSettingsInput> = {}
): UpdateGeneralSettingsInput => {
  return {
    displayName: 'displayName' in overrides ? overrides.displayName : 'Borders',
    email: 'email' in overrides ? overrides.email : 'olive',
    errorReportingConsent:
      'errorReportingConsent' in overrides ? overrides.errorReportingConsent : true,
    analyticsConsent: 'analyticsConsent' in overrides ? overrides.analyticsConsent : false,
  };
};

export const buildUpdatePolicyInput = (
  overrides: Partial<UpdatePolicyInput> = {}
): UpdatePolicyInput => {
  return {
    autoRemediationId:
      'autoRemediationId' in overrides
        ? overrides.autoRemediationId
        : '3ec80d46-fb82-458d-9293-ccefffe7eeaa',
    autoRemediationParameters:
      'autoRemediationParameters' in overrides ? overrides.autoRemediationParameters : '"bar"',
    body: 'body' in overrides ? overrides.body : 'Front-line',
    description: 'description' in overrides ? overrides.description : 'dot-com',
    displayName: 'displayName' in overrides ? overrides.displayName : 'deposit',
    enabled: 'enabled' in overrides ? overrides.enabled : true,
    id: 'id' in overrides ? overrides.id : 'cdf83cf0-6494-413a-a723-ddfd28c60cc7',
    outputIds:
      'outputIds' in overrides ? overrides.outputIds : ['92126800-afab-49cc-b6fb-d7d45589f268'],
    reference: 'reference' in overrides ? overrides.reference : 'Table',
    resourceTypes: 'resourceTypes' in overrides ? overrides.resourceTypes : ['Buckinghamshire'],
    runbook: 'runbook' in overrides ? overrides.runbook : 'productize',
    severity: 'severity' in overrides ? overrides.severity : SeverityEnum.Info,
    suppressions: 'suppressions' in overrides ? overrides.suppressions : ['green'],
    tags: 'tags' in overrides ? overrides.tags : ['transmit'],
    tests: 'tests' in overrides ? overrides.tests : [buildDetectionTestDefinitionInput()],
  };
};

export const buildUpdateRuleInput = (overrides: Partial<UpdateRuleInput> = {}): UpdateRuleInput => {
  return {
    body: 'body' in overrides ? overrides.body : 'capacitor',
    dedupPeriodMinutes: 'dedupPeriodMinutes' in overrides ? overrides.dedupPeriodMinutes : 748,
    threshold: 'threshold' in overrides ? overrides.threshold : 475,
    description: 'description' in overrides ? overrides.description : 'Utah',
    displayName: 'displayName' in overrides ? overrides.displayName : 'Internal',
    enabled: 'enabled' in overrides ? overrides.enabled : true,
    id: 'id' in overrides ? overrides.id : '18acb268-562c-44de-9424-28c46a166088',
    logTypes: 'logTypes' in overrides ? overrides.logTypes : ['initiatives'],
    outputIds:
      'outputIds' in overrides ? overrides.outputIds : ['de925222-db76-43b8-a891-b7b6f90d8180'],
    reference: 'reference' in overrides ? overrides.reference : 'e-commerce',
    runbook: 'runbook' in overrides ? overrides.runbook : 'Fresh',
    severity: 'severity' in overrides ? overrides.severity : SeverityEnum.High,
    tags: 'tags' in overrides ? overrides.tags : ['Senior'],
    tests: 'tests' in overrides ? overrides.tests : [buildDetectionTestDefinitionInput()],
  };
};

export const buildUpdateS3LogIntegrationInput = (
  overrides: Partial<UpdateS3LogIntegrationInput> = {}
): UpdateS3LogIntegrationInput => {
  return {
    integrationId: 'integrationId' in overrides ? overrides.integrationId : 'expedite',
    integrationLabel:
      'integrationLabel' in overrides ? overrides.integrationLabel : 'Buckinghamshire',
    s3Bucket: 's3Bucket' in overrides ? overrides.s3Bucket : 'green',
    kmsKey: 'kmsKey' in overrides ? overrides.kmsKey : 'deposit',
    s3PrefixLogTypes:
      's3PrefixLogTypes' in overrides ? overrides.s3PrefixLogTypes : [buildS3PrefixLogTypesInput()],
  };
};

export const buildUpdateSqsLogIntegrationInput = (
  overrides: Partial<UpdateSqsLogIntegrationInput> = {}
): UpdateSqsLogIntegrationInput => {
  return {
    integrationId: 'integrationId' in overrides ? overrides.integrationId : 'Pennsylvania',
    integrationLabel: 'integrationLabel' in overrides ? overrides.integrationLabel : 'morph',
    sqsConfig: 'sqsConfig' in overrides ? overrides.sqsConfig : buildSqsLogConfigInput(),
  };
};

export const buildUpdateUserInput = (overrides: Partial<UpdateUserInput> = {}): UpdateUserInput => {
  return {
    id: 'id' in overrides ? overrides.id : '0d6a9360-d92b-4660-9e5f-14155047bddc',
    givenName: 'givenName' in overrides ? overrides.givenName : 'Personal Loan Account',
    familyName: 'familyName' in overrides ? overrides.familyName : 'connecting',
    email: 'email' in overrides ? overrides.email : 'Eldon.Gusikowski@hotmail.com',
  };
};

export const buildUploadDetectionsInput = (
  overrides: Partial<UploadDetectionsInput> = {}
): UploadDetectionsInput => {
  return {
    data: 'data' in overrides ? overrides.data : 'Fantastic',
  };
};

export const buildUploadDetectionsResponse = (
  overrides: Partial<UploadDetectionsResponse> = {}
): UploadDetectionsResponse => {
  return {
    __typename: 'UploadDetectionsResponse',
    totalPolicies: 'totalPolicies' in overrides ? overrides.totalPolicies : 771,
    newPolicies: 'newPolicies' in overrides ? overrides.newPolicies : 395,
    modifiedPolicies: 'modifiedPolicies' in overrides ? overrides.modifiedPolicies : 923,
    totalRules: 'totalRules' in overrides ? overrides.totalRules : 871,
    newRules: 'newRules' in overrides ? overrides.newRules : 545,
    modifiedRules: 'modifiedRules' in overrides ? overrides.modifiedRules : 347,
    totalGlobals: 'totalGlobals' in overrides ? overrides.totalGlobals : 945,
    newGlobals: 'newGlobals' in overrides ? overrides.newGlobals : 117,
    modifiedGlobals: 'modifiedGlobals' in overrides ? overrides.modifiedGlobals : 780,
    totalDataModels: 'totalDataModels' in overrides ? overrides.totalDataModels : 495,
    newDataModels: 'newDataModels' in overrides ? overrides.newDataModels : 383,
    modifiedDataModels: 'modifiedDataModels' in overrides ? overrides.modifiedDataModels : 293,
  };
};

export const buildUser = (overrides: Partial<User> = {}): User => {
  return {
    __typename: 'User',
    givenName: 'givenName' in overrides ? overrides.givenName : 'function',
    familyName: 'familyName' in overrides ? overrides.familyName : 'Future-proofed',
    id: 'id' in overrides ? overrides.id : 'b5756f00-51a6-422a-9a7d-c13ee6a63750',
    email: 'email' in overrides ? overrides.email : 'Mac13@yahoo.com',
    createdAt: 'createdAt' in overrides ? overrides.createdAt : 1578015894449,
    status: 'status' in overrides ? overrides.status : 'experiences',
  };
};<|MERGE_RESOLUTION|>--- conflicted
+++ resolved
@@ -286,11 +286,8 @@
     kmsKey: 'kmsKey' in overrides ? overrides.kmsKey : 'Personal Loan Account',
     s3PrefixLogTypes:
       's3PrefixLogTypes' in overrides ? overrides.s3PrefixLogTypes : [buildS3PrefixLogTypesInput()],
-<<<<<<< HEAD
     managedBucketNotifications:
       'managedBucketNotifications' in overrides ? overrides.managedBucketNotifications : false,
-=======
->>>>>>> c582af11
   };
 };
 
@@ -836,11 +833,8 @@
     integrationLabel: 'integrationLabel' in overrides ? overrides.integrationLabel : 'Concrete',
     s3Bucket: 's3Bucket' in overrides ? overrides.s3Bucket : 'generating',
     kmsKey: 'kmsKey' in overrides ? overrides.kmsKey : 'Books',
-<<<<<<< HEAD
     managedBucketNotifications:
       'managedBucketNotifications' in overrides ? overrides.managedBucketNotifications : false,
-=======
->>>>>>> c582af11
   };
 };
 
@@ -1433,15 +1427,12 @@
     kmsKey: 'kmsKey' in overrides ? overrides.kmsKey : 'robust',
     s3PrefixLogTypes:
       's3PrefixLogTypes' in overrides ? overrides.s3PrefixLogTypes : [buildS3PrefixLogTypes()],
-<<<<<<< HEAD
     managedBucketNotifications:
       'managedBucketNotifications' in overrides ? overrides.managedBucketNotifications : true,
     notificationsConfigurationSucceeded:
       'notificationsConfigurationSucceeded' in overrides
         ? overrides.notificationsConfigurationSucceeded
         : true,
-=======
->>>>>>> c582af11
     health: 'health' in overrides ? overrides.health : buildS3LogIntegrationHealth(),
     stackName: 'stackName' in overrides ? overrides.stackName : 'River',
   };
