/**
 * Panther is a Cloud-Native SIEM for the Modern Security Team.
 * Copyright (C) 2020 Panther Labs Inc
 *
 * This program is free software: you can redistribute it and/or modify
 * it under the terms of the GNU Affero General Public License as
 * published by the Free Software Foundation, either version 3 of the
 * License, or (at your option) any later version.
 *
 * This program is distributed in the hope that it will be useful,
 * but WITHOUT ANY WARRANTY; without even the implied warranty of
 * MERCHANTABILITY or FITNESS FOR A PARTICULAR PURPOSE.  See the
 * GNU Affero General Public License for more details.
 *
 * You should have received a copy of the GNU Affero General Public License
 * along with this program.  If not, see <https://www.gnu.org/licenses/>.
 */

import React from 'react';
import { GraphQLError } from 'graphql';
import {
  render,
  fireEvent,
  buildS3LogIntegration,
  waitFor,
  waitMs,
  buildListAvailableLogTypesResponse,
  buildAddS3LogIntegrationInput,
  fireClickAndMouseEvents,
  buildS3PrefixLogTypesInput,
  buildIntegrationTemplate,
} from 'test-utils';
import { EventEnum, SrcEnum, trackError, TrackErrorEnum, trackEvent } from 'Helpers/analytics';
import { LOG_ONBOARDING_SNS_DOC_URL } from 'Source/constants';
import { mockListAvailableLogTypes } from 'Source/graphql/queries';
import { mockGetLogCfnTemplate } from 'Components/wizards/S3LogSourceWizard';
import { pantherConfig } from 'Source/config';
import { mockAddS3LogSource } from './graphql/addS3LogSource.generated';
import CreateS3LogSource from './CreateS3LogSource';

jest.mock('Helpers/analytics');

describe('CreateS3LogSource', () => {
<<<<<<< HEAD
  it('can successfully onboard an S3 log source without managed notifications', async () => {
=======
  it('can successfully onboard an S3 log source', async () => {
>>>>>>> c582af11
    const logTypesResponse = buildListAvailableLogTypesResponse({
      logTypes: ['AWS.ALB', 'AWS.S3'],
    });
    const logSource = buildS3LogIntegration({
      awsAccountId: '123123123123',
      s3PrefixLogTypes: [buildS3PrefixLogTypesInput({ logTypes: logTypesResponse.logTypes })],
      kmsKey: '',
      managedBucketNotifications: false,
    });

    const mocks = [
      mockListAvailableLogTypes({
        data: {
          listAvailableLogTypes: logTypesResponse,
        },
      }),
      mockGetLogCfnTemplate({
        variables: {
          input: {
            awsAccountId: pantherConfig.AWS_ACCOUNT_ID,
            integrationLabel: logSource.integrationLabel,
            s3Bucket: logSource.s3Bucket,
            kmsKey: logSource.kmsKey || null,
<<<<<<< HEAD
            managedBucketNotifications: false,
=======
>>>>>>> c582af11
          },
        },
        data: {
          getS3LogIntegrationTemplate: buildIntegrationTemplate(),
        },
      }),
      mockAddS3LogSource({
        variables: {
          input: buildAddS3LogIntegrationInput({
            integrationLabel: logSource.integrationLabel,
            awsAccountId: logSource.awsAccountId,
            s3Bucket: logSource.s3Bucket,
            s3PrefixLogTypes: logSource.s3PrefixLogTypes,
            kmsKey: logSource.kmsKey,
<<<<<<< HEAD
            managedBucketNotifications: logSource.managedBucketNotifications,
          }),
        },
        data: {
          addS3LogIntegration: buildS3LogIntegration({ managedBucketNotifications: false }),
        },
      }),
    ];
    const {
      getByText,
      getByLabelText,
      getByAltText,
      findByText,
      getAllByLabelText,
      queryByText,
    } = render(<CreateS3LogSource />, {
      mocks,
    });

    // Fill in  the form and press continue
    fireEvent.change(getByLabelText('Name'), { target: { value: logSource.integrationLabel } });
    fireEvent.change(getByLabelText('AWS Account ID'), {target: {value: logSource.awsAccountId } }); // prettier-ignore
    fireEvent.change(getByLabelText('Bucket Name'), { target: { value: logSource.s3Bucket } });
    fireEvent.change(getByLabelText('S3 Prefix Filter'), {target: {value: logSource.s3PrefixLogTypes[0].prefix } }); // prettier-ignore
    // Adding 2 logTypes for this prefix
    fireEvent.change(getAllByLabelText('Log Types')[0], {target: {value: logSource.s3PrefixLogTypes[0].logTypes[0] } }); // prettier-ignore
    fireClickAndMouseEvents(await findByText(logSource.s3PrefixLogTypes[0].logTypes[0]));
    fireEvent.change(getAllByLabelText('Log Types')[0], {target: {value: logSource.s3PrefixLogTypes[0].logTypes[1] } }); // prettier-ignore
    fireClickAndMouseEvents(await findByText(logSource.s3PrefixLogTypes[0].logTypes[1]));
    // Wait for form validation to kick in and move on to the next screen
    await waitMs(50);
    fireEvent.click(getByText('Continue'));

    // Expect to see two buttons for user to select if wants to let us managed notifications
    expect(getByText('Yes, manage my notifications')).toBeInTheDocument();
    expect(getByText("No, don't manage my notifications")).toBeInTheDocument();
    // And user selects to do them manually
    fireEvent.click(getByText("No, don't manage my notifications"));
    // Initially we expect a disabled button while the template is being fetched ...
    expect(getByText('Get template file')).toHaveAttribute('disabled');
    expect(getByText('Launch Console')).toHaveAttribute('aria-disabled', 'true');

    // ... replaced by an active button as soon as it's fetched
    await waitFor(() => expect(getByText('Get template file')).not.toHaveAttribute('disabled'));
    expect(getByText('Launch Console')).toHaveAttribute('aria-disabled', 'false');
    // We move on to the final screen
    fireEvent.click(getByText('Continue'));

    // Expect to see a loading animation while the resource is being validated ...
    expect(getByAltText('Validating source health...')).toBeInTheDocument();
    // ... followed by a "setup notifications" screen
    expect(await findByText('Adding Notifications for New Data')).toBeInTheDocument();
    expect(getByText('steps found here')).toHaveAttribute('href', LOG_ONBOARDING_SNS_DOC_URL);

    // expect NOT to see an error for failed managed notification since user selected to do it manually
    expect(queryByText('Setting up managed notifications failed'));
    // ... replaced by a success screen
    fireEvent.click(getByText('I Have Setup Notifications'));
    expect(await findByText('Everything looks good!')).toBeInTheDocument();
    expect(getByText('Finish Setup')).toBeInTheDocument();
    expect(getByText('Add Another')).toBeInTheDocument();

    // Expect analytics to have been called
    expect(trackEvent).toHaveBeenCalledWith({
      event: EventEnum.AddedLogSource,
      src: SrcEnum.LogSources,
      ctx: 'S3',
    });
  });

  it('can successfully onboard an S3 log source with successful managed notifications', async () => {
    const logTypesResponse = buildListAvailableLogTypesResponse({
      logTypes: ['AWS.ALB', 'AWS.S3'],
    });
    const logSource = buildS3LogIntegration({
      awsAccountId: '123123123123',
      s3PrefixLogTypes: [buildS3PrefixLogTypesInput({ logTypes: logTypesResponse.logTypes })],
      kmsKey: '',
    });

    const mocks = [
      mockListAvailableLogTypes({
        data: {
          listAvailableLogTypes: logTypesResponse,
        },
      }),
      mockGetLogCfnTemplate({
        variables: {
          input: {
            awsAccountId: pantherConfig.AWS_ACCOUNT_ID,
            integrationLabel: logSource.integrationLabel,
            s3Bucket: logSource.s3Bucket,
            kmsKey: logSource.kmsKey || null,
            managedBucketNotifications: true,
          },
        },
        data: {
          getS3LogIntegrationTemplate: buildIntegrationTemplate(),
        },
      }),
      mockAddS3LogSource({
        variables: {
          input: buildAddS3LogIntegrationInput({
            integrationLabel: logSource.integrationLabel,
            awsAccountId: logSource.awsAccountId,
            s3Bucket: logSource.s3Bucket,
            s3PrefixLogTypes: logSource.s3PrefixLogTypes,
            kmsKey: logSource.kmsKey,
            managedBucketNotifications: logSource.managedBucketNotifications,
          }),
        },
        data: {
          addS3LogIntegration: buildS3LogIntegration({ managedBucketNotifications: true }),
=======
          }),
        },
        data: {
          addS3LogIntegration: buildS3LogIntegration(),
>>>>>>> c582af11
        },
      }),
    ];
    const { getByText, getByLabelText, getByAltText, findByText, getAllByLabelText } = render(
      <CreateS3LogSource />,
      {
        mocks,
      }
    );

    // Fill in  the form and press continue
    fireEvent.change(getByLabelText('Name'), { target: { value: logSource.integrationLabel } });
    fireEvent.change(getByLabelText('AWS Account ID'), {target: {value: logSource.awsAccountId } }); // prettier-ignore
    fireEvent.change(getByLabelText('Bucket Name'), { target: { value: logSource.s3Bucket } });
    fireEvent.change(getByLabelText('S3 Prefix Filter'), {target: {value: logSource.s3PrefixLogTypes[0].prefix } }); // prettier-ignore
    // Adding 2 logTypes for this prefix
    fireEvent.change(getAllByLabelText('Log Types')[0], {target: {value: logSource.s3PrefixLogTypes[0].logTypes[0] } }); // prettier-ignore
    fireClickAndMouseEvents(await findByText(logSource.s3PrefixLogTypes[0].logTypes[0]));
    fireEvent.change(getAllByLabelText('Log Types')[0], {target: {value: logSource.s3PrefixLogTypes[0].logTypes[1] } }); // prettier-ignore
    fireClickAndMouseEvents(await findByText(logSource.s3PrefixLogTypes[0].logTypes[1]));
    // Wait for form validation to kick in and move on to the next screen
    await waitMs(50);
    fireEvent.click(getByText('Continue'));

<<<<<<< HEAD
    // Expect to see two buttons for user to select if wants to let us managed notifications
    expect(getByText('Yes, manage my notifications')).toBeInTheDocument();
    expect(getByText("No, don't manage my notifications")).toBeInTheDocument();
    // And user selects to let Panther try to manage them
    fireEvent.click(getByText('Yes, manage my notifications'));
    // Initially we expect a disabled button while the template is being fetched ...
=======
    // Initially we expect 2 disabled buttons while the template is being fetched ...
>>>>>>> c582af11
    expect(getByText('Get template file')).toHaveAttribute('disabled');
    expect(getByText('Launch Console')).toHaveAttribute('aria-disabled', 'true');

    // ... replaced by an active button as soon as it's fetched
    await waitFor(() => expect(getByText('Get template file')).not.toHaveAttribute('disabled'));
    expect(getByText('Launch Console')).toHaveAttribute('aria-disabled', 'false');

    // We move on to the final screen
    fireEvent.click(getByText('Continue'));

    // Expect to see a loading animation while the resource is being validated ...
    expect(getByAltText('Validating source health...')).toBeInTheDocument();
<<<<<<< HEAD
    // Expect to see the success screen directly since notifications have been successfully managed by us
    expect(await findByText('Everything looks good!')).toBeInTheDocument();
    expect(getByText('Finish Setup')).toBeInTheDocument();
    expect(getByText('Add Another')).toBeInTheDocument();

    // Expect analytics to have been called
    expect(trackEvent).toHaveBeenCalledWith({
      event: EventEnum.AddedLogSource,
      src: SrcEnum.LogSources,
      ctx: 'S3',
    });
  });

  it('can successfully onboard an S3 log source with failed managed notifications', async () => {
    const logTypesResponse = buildListAvailableLogTypesResponse({
      logTypes: ['AWS.ALB', 'AWS.S3'],
    });
    const logSource = buildS3LogIntegration({
      awsAccountId: '123123123123',
      s3PrefixLogTypes: [buildS3PrefixLogTypesInput({ logTypes: logTypesResponse.logTypes })],
      kmsKey: '',
      notificationsConfigurationSucceeded: false,
    });

    const mocks = [
      mockListAvailableLogTypes({
        data: {
          listAvailableLogTypes: logTypesResponse,
        },
      }),
      mockGetLogCfnTemplate({
        variables: {
          input: {
            awsAccountId: pantherConfig.AWS_ACCOUNT_ID,
            integrationLabel: logSource.integrationLabel,
            s3Bucket: logSource.s3Bucket,
            kmsKey: logSource.kmsKey || null,
            managedBucketNotifications: true,
          },
        },
        data: {
          getS3LogIntegrationTemplate: buildIntegrationTemplate(),
        },
      }),
      mockAddS3LogSource({
        variables: {
          input: buildAddS3LogIntegrationInput({
            integrationLabel: logSource.integrationLabel,
            awsAccountId: logSource.awsAccountId,
            s3Bucket: logSource.s3Bucket,
            s3PrefixLogTypes: logSource.s3PrefixLogTypes,
            kmsKey: logSource.kmsKey,
            managedBucketNotifications: logSource.managedBucketNotifications,
          }),
        },
        data: {
          addS3LogIntegration: logSource,
        },
      }),
    ];
    const { getByText, getByLabelText, getByAltText, findByText, getAllByLabelText } = render(
      <CreateS3LogSource />,
      {
        mocks,
      }
    );

    // Fill in  the form and press continue
    fireEvent.change(getByLabelText('Name'), { target: { value: logSource.integrationLabel } });
    fireEvent.change(getByLabelText('AWS Account ID'), {target: {value: logSource.awsAccountId } }); // prettier-ignore
    fireEvent.change(getByLabelText('Bucket Name'), { target: { value: logSource.s3Bucket } });
    fireEvent.change(getByLabelText('S3 Prefix Filter'), {target: {value: logSource.s3PrefixLogTypes[0].prefix } }); // prettier-ignore
    // Adding 2 logTypes for this prefix
    fireEvent.change(getAllByLabelText('Log Types')[0], {target: {value: logSource.s3PrefixLogTypes[0].logTypes[0] } }); // prettier-ignore
    fireClickAndMouseEvents(await findByText(logSource.s3PrefixLogTypes[0].logTypes[0]));
    fireEvent.change(getAllByLabelText('Log Types')[0], {target: {value: logSource.s3PrefixLogTypes[0].logTypes[1] } }); // prettier-ignore
    fireClickAndMouseEvents(await findByText(logSource.s3PrefixLogTypes[0].logTypes[1]));
    // Wait for form validation to kick in and move on to the next screen
    await waitMs(50);
    fireEvent.click(getByText('Continue'));

    // Expect to see two buttons for user to select if wants to let us managed notifications
    expect(getByText('Yes, manage my notifications')).toBeInTheDocument();
    expect(getByText("No, don't manage my notifications")).toBeInTheDocument();
    // And user selects to let Panther try to manage them
    fireEvent.click(getByText('Yes, manage my notifications'));
    // Initially we expect a disabled button while the template is being fetched ...
    expect(getByText('Get template file')).toHaveAttribute('disabled');

    // ... replaced by an active button as soon as it's fetched
    await waitFor(() => expect(getByText('Get template file')).not.toHaveAttribute('disabled'));

    // We move on to the final screen
    fireEvent.click(getByText('Continue'));

    // Expect to see a loading animation while the resource is being validated ...
    expect(getByAltText('Validating source health...')).toBeInTheDocument();
    // expect to see error of failed to manage notifications
    expect(await findByText('Setting up managed notifications failed'));
=======
>>>>>>> c582af11
    // ... followed by a "setup notifications" screen
    expect(getByText('Adding Notifications for New Data')).toBeInTheDocument();
    expect(getByText('steps found here')).toHaveAttribute('href', LOG_ONBOARDING_SNS_DOC_URL);
    // ... replaced by a success screen
    fireEvent.click(getByText('I Have Setup Notifications'));
    expect(await findByText('Everything looks good!')).toBeInTheDocument();
    expect(getByText('Finish Setup')).toBeInTheDocument();
    expect(getByText('Add Another')).toBeInTheDocument();

    // Expect analytics to have been called
    expect(trackEvent).toHaveBeenCalledWith({
      event: EventEnum.AddedLogSource,
      src: SrcEnum.LogSources,
      ctx: 'S3',
    });
  });

  it('shows a proper fail message when source validation fails', async () => {
    const errorMessage = "No-can-do's-ville, baby doll";
    const logTypesResponse = buildListAvailableLogTypesResponse();
    const logSource = buildS3LogIntegration({
      awsAccountId: '123123123123',
      s3PrefixLogTypes: [buildS3PrefixLogTypesInput({ logTypes: logTypesResponse.logTypes })],
      kmsKey: '',
    });

    const mocks = [
      mockListAvailableLogTypes({
        data: {
          listAvailableLogTypes: logTypesResponse,
        },
      }),
      mockAddS3LogSource({
        variables: {
          input: buildAddS3LogIntegrationInput({
            integrationLabel: logSource.integrationLabel,
            awsAccountId: logSource.awsAccountId,
            s3Bucket: logSource.s3Bucket,
            s3PrefixLogTypes: logSource.s3PrefixLogTypes,
            kmsKey: logSource.kmsKey,
<<<<<<< HEAD
            managedBucketNotifications: logSource.managedBucketNotifications,
=======
>>>>>>> c582af11
          }),
        },
        data: null,
        errors: [new GraphQLError(errorMessage)],
      }),
    ];

    const { getByText, findByText, getByLabelText, getByAltText, getAllByLabelText } = render(
      <CreateS3LogSource />,
      {
        mocks,
      }
    );

    // Fill in  the form and press continue
    fireEvent.change(getByLabelText('Name'), { target: { value: logSource.integrationLabel } });
    fireEvent.change(getByLabelText('AWS Account ID'), { target: {value: logSource.awsAccountId} }); // prettier-ignore
    fireEvent.change(getByLabelText('Bucket Name'), { target: { value: logSource.s3Bucket } });
    fireEvent.change(getByLabelText('S3 Prefix Filter'), {target: {value: logSource.s3PrefixLogTypes[0].prefix } }); // prettier-ignore
    fireEvent.change(getAllByLabelText('Log Types')[0], {target: {value: logSource.s3PrefixLogTypes[0].logTypes[0] } }); // prettier-ignore
    fireEvent.click(await findByText(logSource.s3PrefixLogTypes[0].logTypes[0]));

    // Wait for form validation to kick in and move on to the next screen
    await waitMs(50);
    fireEvent.click(getByText('Continue'));

    // User selects to let Panther try to manage notifications
    fireEvent.click(getByText('Yes, manage my notifications'));
    // We move on to the final screen
    fireEvent.click(getByText('Continue'));

    // Expect to see a loading animation while the resource is being validated ...
    expect(getByAltText('Validating source health...')).toBeInTheDocument();

    // ... replaced by a failure screen
    await waitFor(() => {
      expect(getByText("Something didn't go as planned")).toBeInTheDocument();
    });

    expect(getByText('Start over')).toBeInTheDocument();
    expect(getByText(errorMessage)).toBeInTheDocument();

    // Expect analytics to have been called
    expect(trackError).toHaveBeenCalledWith({
      event: TrackErrorEnum.FailedToAddLogSource,
      src: SrcEnum.LogSources,
      ctx: 'S3',
    });
  });
});<|MERGE_RESOLUTION|>--- conflicted
+++ resolved
@@ -41,11 +41,7 @@
 jest.mock('Helpers/analytics');
 
 describe('CreateS3LogSource', () => {
-<<<<<<< HEAD
   it('can successfully onboard an S3 log source without managed notifications', async () => {
-=======
-  it('can successfully onboard an S3 log source', async () => {
->>>>>>> c582af11
     const logTypesResponse = buildListAvailableLogTypesResponse({
       logTypes: ['AWS.ALB', 'AWS.S3'],
     });
@@ -69,10 +65,7 @@
             integrationLabel: logSource.integrationLabel,
             s3Bucket: logSource.s3Bucket,
             kmsKey: logSource.kmsKey || null,
-<<<<<<< HEAD
             managedBucketNotifications: false,
-=======
->>>>>>> c582af11
           },
         },
         data: {
@@ -87,7 +80,6 @@
             s3Bucket: logSource.s3Bucket,
             s3PrefixLogTypes: logSource.s3PrefixLogTypes,
             kmsKey: logSource.kmsKey,
-<<<<<<< HEAD
             managedBucketNotifications: logSource.managedBucketNotifications,
           }),
         },
@@ -201,12 +193,6 @@
         },
         data: {
           addS3LogIntegration: buildS3LogIntegration({ managedBucketNotifications: true }),
-=======
-          }),
-        },
-        data: {
-          addS3LogIntegration: buildS3LogIntegration(),
->>>>>>> c582af11
         },
       }),
     ];
@@ -231,29 +217,22 @@
     await waitMs(50);
     fireEvent.click(getByText('Continue'));
 
-<<<<<<< HEAD
     // Expect to see two buttons for user to select if wants to let us managed notifications
     expect(getByText('Yes, manage my notifications')).toBeInTheDocument();
     expect(getByText("No, don't manage my notifications")).toBeInTheDocument();
     // And user selects to let Panther try to manage them
     fireEvent.click(getByText('Yes, manage my notifications'));
     // Initially we expect a disabled button while the template is being fetched ...
-=======
-    // Initially we expect 2 disabled buttons while the template is being fetched ...
->>>>>>> c582af11
     expect(getByText('Get template file')).toHaveAttribute('disabled');
-    expect(getByText('Launch Console')).toHaveAttribute('aria-disabled', 'true');
 
     // ... replaced by an active button as soon as it's fetched
     await waitFor(() => expect(getByText('Get template file')).not.toHaveAttribute('disabled'));
-    expect(getByText('Launch Console')).toHaveAttribute('aria-disabled', 'false');
 
     // We move on to the final screen
     fireEvent.click(getByText('Continue'));
 
     // Expect to see a loading animation while the resource is being validated ...
     expect(getByAltText('Validating source health...')).toBeInTheDocument();
-<<<<<<< HEAD
     // Expect to see the success screen directly since notifications have been successfully managed by us
     expect(await findByText('Everything looks good!')).toBeInTheDocument();
     expect(getByText('Finish Setup')).toBeInTheDocument();
@@ -342,9 +321,11 @@
     fireEvent.click(getByText('Yes, manage my notifications'));
     // Initially we expect a disabled button while the template is being fetched ...
     expect(getByText('Get template file')).toHaveAttribute('disabled');
+    expect(getByText('Launch Console')).toHaveAttribute('aria-disabled', 'true');
 
     // ... replaced by an active button as soon as it's fetched
     await waitFor(() => expect(getByText('Get template file')).not.toHaveAttribute('disabled'));
+    expect(getByText('Launch Console')).toHaveAttribute('aria-disabled', 'false');
 
     // We move on to the final screen
     fireEvent.click(getByText('Continue'));
@@ -353,8 +334,6 @@
     expect(getByAltText('Validating source health...')).toBeInTheDocument();
     // expect to see error of failed to manage notifications
     expect(await findByText('Setting up managed notifications failed'));
-=======
->>>>>>> c582af11
     // ... followed by a "setup notifications" screen
     expect(getByText('Adding Notifications for New Data')).toBeInTheDocument();
     expect(getByText('steps found here')).toHaveAttribute('href', LOG_ONBOARDING_SNS_DOC_URL);
@@ -395,10 +374,7 @@
             s3Bucket: logSource.s3Bucket,
             s3PrefixLogTypes: logSource.s3PrefixLogTypes,
             kmsKey: logSource.kmsKey,
-<<<<<<< HEAD
             managedBucketNotifications: logSource.managedBucketNotifications,
-=======
->>>>>>> c582af11
           }),
         },
         data: null,
