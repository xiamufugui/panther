--- conflicted
+++ resolved
@@ -133,16 +133,9 @@
 	zap.ReplaceGlobals(logger)
 	// Use a properly configured JSON instance with AWS Glue quirks
 	jsonAPI := common.BuildJSON()
-<<<<<<< HEAD
-	// Use the global registry
-	logTypes := registry.Default()
-
-	dest := destinations.CreateS3Destination(logTypes, jsonAPI)
-=======
 
 	// Use the global registry
 	dest := destinations.CreateS3Destination(registry.Default(), jsonAPI)
->>>>>>> c089892e
 
 	err = processor.Process(streamChan, dest)
 	if err != nil {
